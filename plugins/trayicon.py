#
# System Tray Icon Plugin
#
# Copyright (C) 2013-2020 Lars Windolf <lars.windolf@gmx.de>
#
# This library is free software; you can redistribute it and/or
# modify it under the terms of the GNU Library General Public
# License as published by the Free Software Foundation; either
# version 2 of the License, or (at your option) any later version.
#
# This library is distributed in the hope that it will be useful,
# but WITHOUT ANY WARRANTY; without even the implied warranty of
# MERCHANTABILITY or FITNESS FOR A PARTICULAR PURPOSE.  See the GNU
# Library General Public License for more details.
#
# You should have received a copy of the GNU Library General Public License
# along with this library; see the file COPYING.LIB.  If not, write to
# the Free Software Foundation, Inc., 59 Temple Place - Suite 330,
# Boston, MA 02111-1307, USA.
#

import gi
gi.require_version('Peas', '1.0')
gi.require_version('PeasGtk', '1.0')
gi.require_version('Liferea', '3.0')
from gi.repository import GObject, Peas, PeasGtk, Gtk, Liferea
from gi.repository import Gdk, GdkPixbuf
import cairo
import pathlib
from collections import namedtuple

# Cairo text extents
Extents = namedtuple("Extents", [
    "x_bearing", "y_bearing",
    "width", "height",
    "x_advance", "y_advance"
    ])

def pixbuf_text(width, height, text, font_size=16, bg_pix=None):
    """Draw text to pixbuf at lower right corner

        @width: canvas width
        @height: canvas height
        @text: UTF-8 text to draw
        @font_size: font size
        @bg_pix: pixbuf to draw as background

        @return: a new pixbuf with the given canvas width and height
    """
    bg_color = (0.8, 0.8, 0.8, 1)
    text_color = (0.8, 0.2, 0, 1)

    surface = cairo.ImageSurface(cairo.FORMAT_ARGB32, width, height)
    context = cairo.Context(surface)

    if bg_pix is not None:
        bg_w, bg_h = bg_pix.get_width(), bg_pix.get_height()
        Gdk.cairo_set_source_pixbuf(context, bg_pix,
                max(width - bg_w, 0)/2, max(height - bg_h, 0)/2)
        context.paint() #paint the pixbuf

    context.set_font_size(font_size)
    context.select_font_face("condensed")

    # extents: (x_bearing, y_bearing, width, height, x_advance, y_advance)
    extents = Extents._make(context.text_extents(text))

    # draw text with a background color
    x_off = width - extents.width - 1
    y_off = height - extents.height - 1
    context.set_source_rgba(*bg_color)
    context.rectangle(x_off, y_off, extents.width + 2, extents.height + 2)
    context.fill()

    x_off = max(width - extents.x_bearing - extents.width, 1)
    y_off = height - (extents.height + extents.y_bearing) - 1
    context.move_to(x_off, y_off)
    context.set_source_rgba(*text_color)
    context.show_text(text)

    pixbuf= Gdk.pixbuf_get_from_surface(surface, 0, 0, width, height)
    return pixbuf

class TrayiconPlugin (GObject.Object, Liferea.ShellActivatable):
    __gtype_name__ = 'TrayiconPlugin'

    object = GObject.property(type=GObject.Object)
    shell = GObject.property(type=Liferea.Shell)

    def do_activate(self):
        self.staticon = Gtk.StatusIcon ()
        # FIXME: Support a scalable image!
        self.read_pix = Liferea.icon_create_from_file ("available.png")
        self.unread_pix = Liferea.icon_create_from_file ("unread.png")

        self.staticon.set_from_pixbuf(Liferea.icon_create_from_file("unread.png"))
        self.staticon.connect("activate", self.trayicon_click)
        self.staticon.connect("popup_menu", self.trayicon_popup)
        self.staticon.connect("size-changed", self.trayicon_size_changed)
        self.staticon.set_visible(True)

        self.menu = Gtk.Menu()
        menuitem_toggle = Gtk.MenuItem("Show / Hide")
        menuitem_close_behavior = Gtk.CheckMenuItem("Minimize to tray on close")
        menuitem_quit = Gtk.MenuItem("Quit")

        self.config_path = self.get_config_path()
        self.min_enabled = self.get_config()

        if self.min_enabled == "True":
            menuitem_close_behavior.set_active(True)
        else:
            menuitem_close_behavior.set_active(False)

        menuitem_toggle.connect("activate", self.trayicon_toggle)
        menuitem_close_behavior.connect("toggled", self.trayicon_close_behavior)
        menuitem_quit.connect("activate", self.trayicon_quit)
        self.menu.append(menuitem_toggle)
        self.menu.append(menuitem_close_behavior)
        self.menu.append(menuitem_quit)
        self.menu.show_all()

        self.window = self.shell.get_window()
        self.delete_signal_id = GObject.signal_lookup("delete_event", Gtk.Window)
        GObject.signal_handlers_block_matched (self.window,
                                               GObject.SignalMatchType.ID | GObject.SignalMatchType.DATA,
                                               self.delete_signal_id, 0, None, None, None)
        self.window.connect("delete_event", self.trayicon_close_action)
        self.window.connect("window-state-event", self.window_state_event_cb)

        # show the window if it is hidden when starting liferea
        self.window.deiconify()
        self.window.show()

        feedlist = self.shell.props.feed_list
        self.feedlist_new_items_cb(feedlist)
        sigid = feedlist.connect("new-items", self.feedlist_new_items_cb)
        self.feedlist_new_items_cb_id = sigid
        self.feedlist = feedlist

    def window_state_event_cb(self, widget, event):
        "Hide window when minimize"
        if event.changed_mask & event.new_window_state & Gdk.WindowState.ICONIFIED:
            self.window.deiconify()
            self.shell.save_position()
            self.window.hide()

    def get_config_path(self):
        """Return data file path"""
        data_dir = pathlib.Path.joinpath(
            pathlib.Path.home(),
            ".config/liferea/plugins/trayicon"
        )
        if not data_dir.exists():
            data_dir.mkdir(0o700, True, True)

        config_path = data_dir / "trayicon.conf"
        return config_path

    def get_config(self):
        """Load configuration file"""
        try:
            with open(self.config_path, "r") as f:
                setting = f.readline()
            if setting == "":
                setting = "True"
        except FileNotFoundError:
            self.save_config("True")
            setting = "True"
        return setting

    def save_config(self, minimize_setting):
        """Save configuration file"""
        with open(self.config_path, "w") as f:
            f.write(minimize_setting)

    def trayicon_click(self, widget, data = None):
        # Always show the window on click, as some window managers misbehave.
        self.shell.show_window()

<<<<<<< HEAD
    def trayicon_minimize_on_close(self, widget, event):
        self.shell.save_position()
        self.window.hide()
        return True
=======
    def trayicon_close_action(self, widget, event):
        if self.min_enabled == "True":
            self.window.hide()
            return True
        else:
            Liferea.shutdown()

    def trayicon_close_behavior(self, widget, data = None):
        if widget.get_active():
            self.min_enabled = "True"
        else:
            self.min_enabled = "False"
        self.save_config(self.min_enabled)
>>>>>>> 5e1f9f71

    def trayicon_toggle(self, widget, data = None):
        self.shell.toggle_visibility()

    def trayicon_quit(self, widget, data = None):
        Liferea.Application.shutdown()

    def trayicon_popup(self, widget, button, time, data = None):
        self.menu.popup(None, None, self.staticon.position_menu, self.staticon, 3, time)

    def show_new_count(self, new_count):
        """display new count on status icon"""
        pix_size = self.staticon.props.size
        font_size = max(10, pix_size/4*2)
        #print(pix_size, font_size, double_figure)

        pix = pixbuf_text(pix_size, pix_size,
                "{}".format(new_count),
                font_size, self.unread_pix)
        self.staticon.props.pixbuf = pix
        return pix

    def feedlist_new_items_cb(self, feedlist=None, new_count=-1):
        if new_count < 0:
            if feedlist is None:
                feedlist = self.shell.props.feed_list
            new_count = feedlist.get_new_item_count()
        if new_count > 0:
            double_figure = min(99, new_count) # show max 2 digit
            pix = self.show_new_count(double_figure)
        else:
            pix = self.read_pix

        if None == pix:
            return

        icon_size = self.staticon.props.size
        if pix.props.height < icon_size:
            pix = pix.scale_simple(icon_size, icon_size,
                    GdkPixbuf.InterpType.HYPER)

        if  self.staticon.props.pixbuf != pix:
            self.staticon.props.pixbuf = pix

    def trayicon_size_changed(self, widget, size):
        self.feedlist_new_items_cb()
        return True

    def do_deactivate(self):
        self.staticon.set_visible(False)
        self.window.disconnect_by_func(self.trayicon_close_action)
        GObject.signal_handlers_unblock_matched (self.window,
                                                 GObject.SignalMatchType.ID | GObject.SignalMatchType.DATA,
                                                 self.delete_signal_id, 0, None,None,None)
        self.window.disconnect_by_func(self.window_state_event_cb)

        self.feedlist.disconnect(self.feedlist_new_items_cb_id)

        # unhide the window when deactivating the plugin
        self.window.deiconify()
        self.window.show()

        del self.staticon
        del self.window
        del self.menu<|MERGE_RESOLUTION|>--- conflicted
+++ resolved
@@ -178,13 +178,8 @@
         # Always show the window on click, as some window managers misbehave.
         self.shell.show_window()
 
-<<<<<<< HEAD
-    def trayicon_minimize_on_close(self, widget, event):
+    def trayicon_close_action(self, widget, event):
         self.shell.save_position()
-        self.window.hide()
-        return True
-=======
-    def trayicon_close_action(self, widget, event):
         if self.min_enabled == "True":
             self.window.hide()
             return True
@@ -197,7 +192,6 @@
         else:
             self.min_enabled = "False"
         self.save_config(self.min_enabled)
->>>>>>> 5e1f9f71
 
     def trayicon_toggle(self, widget, data = None):
         self.shell.toggle_visibility()
