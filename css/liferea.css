/**
 * @file liferea.css  Liferea rendering stylesheet
 *
 * Copyright (C) 2004-2020 Lars Windolf <lars.windolf@gmx.de>
 * Copyright (C) 2004 delusional <delusional@dx13.co.uk>
 *
 * This program is free software; you can redistribute it and/or modify
 * it under the terms of the GNU General Public License as published by
 * the Free Software Foundation; either version 2 of the License, or
 * (at your option) any later version.
 *
 * This program is distributed in the hope that it will be useful,
 * but WITHOUT ANY WARRANTY; without even the implied warranty of
 * MERCHANTABILITY or FITNESS FOR A PARTICULAR PURPOSE.  See the
 * GNU General Public License for more details.
 *
 * You should have received a copy of the GNU General Public License along
 * with this program; if not, write to the Free Software Foundation, Inc.,
 * 51 Franklin Street, Fifth Floor, Boston, MA 02110-1301 USA.
 */

/*

   Font Definitions:
   =================

   No style definition should set absolute font sizes,
   font families or line heigth and spacing. This is to allow a GNOME
   preference controlled default font size.

   Color Definitions:
   ==================

   To allow using GTK theme colors the following key words
   will be replaced with the corresponding GTK theme color values:

   GTK-COLOR-FG
   GTK-COLOR-BG
   GTK-COLOR-LIGHT
   GTK-COLOR-DARK
   GTK-COLOR-MID
   GTK-COLOR-BASE
   GTK-COLOR-TEXT
   GTK-COLOR-NORMAL-LINK
   GTK-COLOR-VISITED-LINK
 */

body {
	background: #GTK-COLOR-BASE;
	color: #GTK-COLOR-TEXT;
	padding:0;
	margin:0;
}

blockquote {
        border-left: 3px solid #GTK-COLOR-DARK;
        background: #GTK-COLOR-BG;
        padding: 6px;
        font-style: italic;
        margin: 5px 20px;
	clear:both;
}

a {
	color: #GTK-COLOR-NORMAL-LINK;
}

a:visited {
	color: #GTK-COLOR-VISITED-LINK;
}

dd {
	padding-left: 30px;
}

<<<<<<< HEAD
section, video, svg, figure, div.content * img {
=======
section, svg, div.content * img {
>>>>>>> 2e57674b
	max-width: 100%;
	box-sizing: border-box;
	object-fit: scale-down;
}

figure, iframe {
	max-width: 100%;
	box-sizing: border-box;

	/* Note: object-fit would be best practice here, but it fails
	   on embedded Youtube videos (pushing the embed iframe far
	   to the right with the controls being not in the place
	   visually shown) */
}

div.content * img {
	border:0;
	margin:2px;
}

div.content img.thumbnail {
	border:0;
	margin-right:12px;
}

img.gravatar {
	/* gravatars have align="left" so we need proper margin */
	margin-right:12px;
}

#map img {
	/* OpenStreeMap map tiles must have no border */
	border:0px;
	margin:0px;
}

/* styles for the item description (currently also used for
   the feed description) */
table.itemhead, table.feedhead {
	margin:0;
	width:100%;
	border:0;
	border-bottom: 2px solid #GTK-COLOR-DARK;
	clear:both;
	color:#GTK-COLOR-TEXT;
}

.itemhead, .feedhead {
	background-color: #GTK-COLOR-MID;
}

table.itemhead * td {
	padding: 2px;
	padding-top: 4px;
}

table.itemhead * a.itemhead {
	text-decoration:none;
	color:#GTK-COLOR-TEXT;
	font-weight:bold;
}

td.headleft {
	text-align:right;
}

td.headright {
	padding:2px 5px;
}

table.headmeta {
	background:#GTK-COLOR-BG;
	width:100%;
	border:0;
	border-bottom:#GTK-COLOR-MID solid 1px;
	margin:0;
}

table.headmeta td {
	padding:1px 6px 1px 12px;
	font-size:0.9em;
}

.hidden {
	visibility:hidden;
	display:none;
}

.itemmenu {
	margin:0;
	padding:0;
}

.itemmenu a {
	text-decoration:none;
	color:#GTK-COLOR-TEXT;
}

.itemmenu a:hover {

}

.itemmenu * span {
	font-size:1em;
	font-family:sans-serif;
	padding:0;
	margin:0;
	position:relative;
	top:-3px;
}

.itemmenu * img {
	padding:0;
	margin:0;
	height:16px;
	position:relative;
	top:1px;
}

.author, .categories, .source {
        padding:0;
	margin-left:0;
        margin-right:12px;
}

.date {
	white-space:nowrap;
	text-align:right;
	padding-right:5px;
}

div.content {
	padding:0px 6px 0px 12px;
}

div.comment {
	border:1px solid #GTK-COLOR-DARK;
	margin-bottom:5px;
}

div.comment_body {
	padding-left:6px;
	padding-right:6px;
}

div.comment_title {
	padding-left:6px;
	padding-right:6px;
	font-weight:bold;
	background:#GTK-COLOR-BG;
}

a.favicon {
	text-decoration:none;
}

a.favicon img {
	width:16px;
	border:0;
	margin:0;
	padding:0;
}

/* styles to realize shading of new items in condensed mode */
.itemshaded { background:#ffe; color:black; padding:1px; margin:0; }

.itemunshaded { padding:1px; margin:0; }

.summaryshaded, .summaryunshaded {
	padding:0px 6px;
	margin:0;
}

.summaryshaded a {
	display:block;
	background:#ffe;
	color:black;
	text-decoration:none;
	padding:1px 0px;
	font-weight:bold;
}

.summaryunshaded a {
	display:block;
	color:#GTK-COLOR-TEXT;
	text-decoration:none;
	padding:1px 0px;
}

.summarytime {
	padding-right:15px;
	white-space:nowrap;
	color:#999;
}

hr.summary {
	border:0;
	padding:0;
	margin:2px;
	border-bottom:1px dashed #ddd;
}

/* style for the HTTP error box at the beginning
   of the feed description and for item comment feeds */
#errors, #commentFeedError {
	width:100%;
	border:0;
	border-bottom:1px solid black;
	margin:0;
	background:#ffa;
	color:black;
}

#commentFeedError {
	border:1px solid black;
}

#parseError, #filterError, #updateError {
	padding:2px;
	padding-left:5px;
	padding-right:5px;
}

div.xmlparseroutput {
	margin:10px 0px 10px 15px;
	padding:5px;
	border:2px solid #GTK-COLOR-DARK;
	background:#GTK-COLOR-LIGHT;
}

span.details, span.detaillink {
	visibility:hidden;
	display:none;
}

span.details {
	padding:5px;
	margin:15px;
}

span.showmore {
	text-decoration:underline;
	color:blue;
	cursor:pointer;
}

del {
	text-decoration: line-through;
}

ins {
	text-decoration: underline;
}

/* namespace specific styles */
div.blogchanneltitle {
	padding-left:10px;
	padding-right:10px;
	background-color:#GTK-COLOR-DARK;
	color:#GTK-COLOR-TEXT;
}

.slash {
	background:#60A080;
	padding-left:5px;
	padding-right:5px;
}

.slashSection, .slashDepartment {
	padding-right:2px;
	color:black;
}

.slashValue {
	padding-right:6px;
	color:white;
	font-weight:bold;
}

div.photoheader {
	margin:10px 0;
	padding-left:10px;
	padding-right:10px;
	background-color:#GTK-COLOR-DARK;
	color:#GTK-COLOR-TEXT;
}<|MERGE_RESOLUTION|>--- conflicted
+++ resolved
@@ -73,11 +73,7 @@
 	padding-left: 30px;
 }
 
-<<<<<<< HEAD
-section, video, svg, figure, div.content * img {
-=======
 section, svg, div.content * img {
->>>>>>> 2e57674b
 	max-width: 100%;
 	box-sizing: border-box;
 	object-fit: scale-down;
