--- conflicted
+++ resolved
@@ -46,14 +46,11 @@
 
 	feedHandlers = g_slist_append (feedHandlers, rss_init_feed_handler ());
 	feedHandlers = g_slist_append (feedHandlers, cdf_init_feed_handler ());
-	feedHandlers = g_slist_append (feedHandlers, atom10_init_feed_handler ());  /* Must be before pie */
+	feedHandlers = g_slist_append (feedHandlers, atom10_init_feed_handler ());
 	feedHandlers = g_slist_append (feedHandlers, pie_init_feed_handler ());
 
-<<<<<<< HEAD
-=======
-	// Do not register HTML5 feed parser here, as it is a HTML parser
-
->>>>>>> 63e32081
+	// Do not register HTML5 feed parser here, as it is a HTML and not a feed parser
+
 	return feedHandlers;
 }
 
@@ -118,11 +115,7 @@
 static gboolean
 feed_parser_auto_discover (feedParserCtxtPtr ctxt)
 {
-<<<<<<< HEAD
-	gchar	*source;
-=======
 	gchar		*source;
->>>>>>> 63e32081
 
 	if (ctxt->feed->parseErrors)
 		g_string_truncate (ctxt->feed->parseErrors, 0);
@@ -169,13 +162,9 @@
 
 /**
  * General feed source parsing function. Parses the passed feed source
-<<<<<<< HEAD
- * and tries to determine the source type.
-=======
  * and tries to determine the source type. If all feed handlers fail
  * tries to do HTML5 feed extraction. If this also fails starts feed
  * link auto-discovery.
->>>>>>> 63e32081
  *
  * @param ctxt		feed parsing context
  *
@@ -192,11 +181,6 @@
 
 	g_assert (NULL == ctxt->items);
 
-<<<<<<< HEAD
-	g_assert(NULL == ctxt->items);
-
-=======
->>>>>>> 63e32081
 	ctxt->failed = TRUE;	/* reset on success ... */
 
 	if (ctxt->feed->parseErrors)
@@ -204,36 +188,18 @@
 	else
 		ctxt->feed->parseErrors = g_string_new (NULL);
 
-<<<<<<< HEAD
-	/* try to parse buffer with XML and to create a DOM tree */
-=======
 	/* 1.) try to parse downloaded data as XML and try to read a feed format */
->>>>>>> 63e32081
 	do {
 		if (NULL == xml_parse_feed (ctxt)) {
 			g_string_append_printf (ctxt->feed->parseErrors, _("XML error while reading feed! Feed \"%s\" could not be loaded!"), subscription_get_source (ctxt->subscription));
 			break;
 		}
 
-<<<<<<< HEAD
-		if(NULL == (cur = xmlDocGetRootElement(ctxt->doc))) {
-=======
 		if (NULL == (cur = xmlDocGetRootElement(ctxt->doc))) {
->>>>>>> 63e32081
 			g_string_append(ctxt->feed->parseErrors, _("Empty document!"));
 			break;
 		}
 
-<<<<<<< HEAD
-		while(cur && xmlIsBlankNode(cur)) {
-			cur = cur->next;
-		}
-
-		if(!cur)
-			break;
-
-		if(!cur->name) {
-=======
 		while (cur && xmlIsBlankNode(cur)) {
 			cur = cur->next;
 		}
@@ -242,7 +208,6 @@
 			break;
 
 		if (!cur->name) {
->>>>>>> 63e32081
 			g_string_append(ctxt->feed->parseErrors, _("Invalid XML!"));
 			break;
 		}
@@ -252,21 +217,6 @@
 		while(handlerIter) {
 			feedHandlerPtr handler = (feedHandlerPtr)(handlerIter->data);
 			if(handler && handler->checkFormat && (*(handler->checkFormat))(ctxt->doc, cur)) {
-<<<<<<< HEAD
-				/* free old temp. parsing data, don't free right after parsing because
-				   it can be used until the last feed request is finished, move me
-				   to the place where the last request in list otherRequests is
-				   finished :-) */
-				g_hash_table_destroy(ctxt->tmpdata);
-				ctxt->tmpdata = g_hash_table_new_full(g_str_hash, g_str_equal, NULL, g_free);
-
-				/* we always drop old metadata */
-				metadata_list_free(ctxt->subscription->metadata);
-				ctxt->subscription->metadata = NULL;
-				ctxt->failed = FALSE;
-
-=======
->>>>>>> 63e32081
 				ctxt->feed->fhp = handler;
 				feed_parser_ctxt_cleanup (ctxt);
 				(*(handler->feedParser)) (ctxt, cur);
@@ -276,10 +226,7 @@
 		}
 	} while(0);
 
-<<<<<<< HEAD
-	/* if the given URI isn't valid we need to start auto discovery */
-	if(ctxt->failed)
-=======
+
 	if (ctxt->doc) {
 		xmlFreeDoc(ctxt->doc);
 		ctxt->doc = NULL;
@@ -288,7 +235,6 @@
 	/* 2.) None of the feed formats did work, chance is high that we are
            working on a HTML documents. Let's look for feed links inside it! */
 	if (ctxt->failed)
->>>>>>> 63e32081
 		feed_parser_auto_discover (ctxt);
 
 	/* 3.) alternatively try to parse the HTML document we are on as HTML5 feed */
@@ -333,16 +279,7 @@
 		success = TRUE;
 	}
 
-<<<<<<< HEAD
-	if(ctxt->doc) {
-		xmlFreeDoc(ctxt->doc);
-		ctxt->doc = NULL;
-	}
-
-	debug_exit("feed_parse");
-=======
 	debug_exit ("feed_parse");
->>>>>>> 63e32081
 
 	return success;
 }