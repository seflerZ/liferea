/**
 * @file reedah_source.c  Reedah source support
 *
 * Copyright (C) 2007-2016 Lars Windolf <lars.windolf@gmx.de>
 * Copyright (C) 2008 Arnold Noronha <arnstein87@gmail.com>
 * Copyright (C) 2011 Peter Oliver
 * Copyright (C) 2011 Sergey Snitsaruk <narren96c@gmail.com>
 *
 * This program is free software; you can redistribute it and/or modify
 * it under the terms of the GNU General Public License as published by
 * the Free Software Foundation; either version 2 of the License, or
 * (at your option) any later version.
 *
 * This program is distributed in the hope that it will be useful,
 * but WITHOUT ANY WARRANTY; without even the implied warranty of
 * MERCHANTABILITY or FITNESS FOR A PARTICULAR PURPOSE.  See the
 * GNU General Public License for more details.
 *
 * You should have received a copy of the GNU General Public License
 * along with this program; if not, write to the Free Software
 * Foundation, Inc., 59 Temple Place, Suite 330, Boston, MA  02111-1307  USA
 */

#include "fl_sources/reedah_source.h"

#include <glib.h>
#include <gtk/gtk.h>
#include <string.h>
#include <libxml/xpath.h>

#include "common.h"
#include "debug.h"
#include "feedlist.h"
#include "item_state.h"
#include "metadata.h"
#include "node.h"
#include "subscription.h"
#include "update.h"
#include "xml.h"
#include "ui/auth_dialog.h"
#include "ui/liferea_dialog.h"
#include "fl_sources/google_reader_api_edit.h"
#include "fl_sources/node_source.h"
#include "fl_sources/opml_source.h"
#include "fl_sources/reedah_source_feed_list.h"

/** default Reedah subscription list update interval = once a day */
#define NODE_SOURCE_UPDATE_INTERVAL (guint64)(60*60*24) * (guint64)G_USEC_PER_SEC

/** create a Reedah source with given node as root */
static ReedahSourcePtr
reedah_source_new (nodePtr node)
{
	ReedahSourcePtr source = g_new0 (struct ReedahSource, 1) ;
	source->root = node;
	source->lastTimestampMap = g_hash_table_new_full (g_str_hash, g_str_equal, g_free, g_free);

	return source;
}

static void
reedah_source_free (ReedahSourcePtr source)
{
	if (!source)
		return;

	update_job_cancel_by_owner (source);

	g_hash_table_unref (source->lastTimestampMap);
	g_free (source);
}

static void
reedah_source_login_cb (const struct updateResult * const result, gpointer userdata, updateFlags flags)
{
	nodePtr		node = (nodePtr) userdata;
	gchar		*tmp = NULL;
	subscriptionPtr subscription = node->subscription;

	debug1 (DEBUG_UPDATE, "Reedah login processing... %s", result->data);

	if (result->data && result->httpstatus == 200)
		tmp = strstr (result->data, "Auth=");

	if (tmp) {
		gchar *ttmp = tmp;
		tmp = strchr (tmp, '\n');
		if (tmp)
			*tmp = '\0';
		node_source_set_auth_token (node, g_strdup_printf ("GoogleLogin auth=%s", ttmp + 5));

		/* now that we are authenticated trigger updating to start data retrieval */
		if (!(flags & NODE_SOURCE_UPDATE_ONLY_LOGIN))
			subscription_update (subscription, flags);

		/* process any edits waiting in queue */
		google_reader_api_edit_process (node->source);

	} else {
		debug0 (DEBUG_UPDATE, "Reedah login failed! no Auth token found in result!");

		g_free (subscription->updateError);
		subscription->updateError = g_strdup (_("Login failed!"));
		node_source_set_state (node, NODE_SOURCE_STATE_NO_AUTH);

		auth_dialog_new (subscription, flags);
	}
}

/**
 * Perform a login to Reedah, if the login completes the
 * ReedahSource will have a valid Auth token and will have loginStatus to
 * NODE_SOURCE_LOGIN_ACTIVE.
 */
void
reedah_source_login (ReedahSourcePtr source, guint32 flags)
{
	gchar			*username, *password;
	UpdateRequest		*request;
	subscriptionPtr		subscription = source->root->subscription;

	if (source->root->source->loginState != NODE_SOURCE_STATE_NONE) {
		/* this should not happen, as of now, we assume the session
		 * doesn't expire. */
		debug1(DEBUG_UPDATE, "Logging in while login state is %d\n", source->root->source->loginState);
	}

	request = update_request_new ();

	update_request_set_source (request, REEDAH_READER_LOGIN_URL);

	/* escape user and password as both are passed using an URI */
	username = g_uri_escape_string (subscription->updateOptions->username, NULL, TRUE);
	password = g_uri_escape_string (subscription->updateOptions->password, NULL, TRUE);

	request->postdata = g_strdup_printf (REEDAH_READER_LOGIN_POST, username, password);
	request->options = update_options_copy (subscription->updateOptions);

	g_free (username);
	g_free (password);

	node_source_set_state (source->root, NODE_SOURCE_STATE_IN_PROGRESS);

	update_execute_request (source, request, reedah_source_login_cb, source->root, flags);
}

/* node source type implementation */

static void
reedah_source_auto_update (nodePtr node)
{
	guint64	now;
	ReedahSourcePtr source = (ReedahSourcePtr) node->data;

	if (node->source->loginState == NODE_SOURCE_STATE_NONE) {
		node_source_update (node);
		return;
	}

	if (node->source->loginState == NODE_SOURCE_STATE_IN_PROGRESS)
		return; /* the update will start automatically anyway */

	debug0 (DEBUG_UPDATE, "reedah_source_auto_update()");

<<<<<<< HEAD
	g_get_current_time (&now);

=======
	now = g_get_real_time();
	
>>>>>>> df84f211
	/* do daily updates for the feed list and feed updates according to the default interval */
	if (node->subscription->updateState->lastPoll + NODE_SOURCE_UPDATE_INTERVAL <= now) {
		subscription_update (node->subscription, 0);
		source->lastQuickUpdate = g_get_real_time();
	}
	else if (source->lastQuickUpdate + REEDAH_SOURCE_QUICK_UPDATE_INTERVAL <= now) {
		reedah_source_opml_quick_update (source);
		google_reader_api_edit_process (node->source);
		source->lastQuickUpdate = g_get_real_time();
	}
}

static void
reedah_source_init (void)
{
	metadata_type_register ("reedah-feed-id", METADATA_TYPE_TEXT);
}

static void reedah_source_deinit (void) { }

static void
reedah_source_import (nodePtr node)
{
	opml_source_import (node);

	node->subscription->updateInterval = -1;
	node->subscription->type = node->source->type->sourceSubscriptionType;
	if (!node->data)
		node->data = (gpointer) reedah_source_new (node);
}

static nodePtr
reedah_source_add_subscription (nodePtr node, subscriptionPtr subscription)
{
	// FIXME: determine correct category from parent folder name
	google_reader_api_edit_add_subscription (node_source_root_from_node (node)->data, subscription->source, NULL);

	// FIXME: leaking subscription?

	// FIXME: somehow the async subscribing doesn't cause the feed list to update

	return NULL;
}

static void
reedah_source_remove_node (nodePtr node, nodePtr child)
{
	gchar           *url;
	ReedahSourcePtr source = node->data;

	if (child == node) {
		feedlist_node_removed (child);
		return;
	}

	url = g_strdup (child->subscription->source);

	feedlist_node_removed (child);

	/* propagate the removal only if there aren't other copies */
	if (!feedlist_find_node (source->root, NODE_BY_URL, url))
		google_reader_api_edit_remove_subscription (node->source, url);

	g_free (source);
}

/* GUI callbacks */

static void
on_reedah_source_selected (GtkDialog *dialog,
                           gint response_id,
                           gpointer user_data)
{
	nodePtr		node;

	if (response_id == GTK_RESPONSE_OK) {
		node = node_new (node_source_get_node_type ());
		node_source_new (node, reedah_source_get_type (), "http://www.reedah.com/reader");

		subscription_set_auth_info (node->subscription,
		                            gtk_entry_get_text (GTK_ENTRY (liferea_dialog_lookup (GTK_WIDGET(dialog), "userEntry"))),
		                            gtk_entry_get_text (GTK_ENTRY (liferea_dialog_lookup (GTK_WIDGET(dialog), "passwordEntry"))));

		node->data = reedah_source_new (node);
		feedlist_node_added (node);
		node_source_update (node);
	}

	gtk_widget_destroy (GTK_WIDGET (dialog));
}

static void
ui_reedah_source_get_account_info (void)
{
	GtkWidget	*dialog;

	dialog = liferea_dialog_new ("reedah_source");

	g_signal_connect (G_OBJECT (dialog), "response",
			  G_CALLBACK (on_reedah_source_selected),
			  NULL);
}

static void
reedah_source_cleanup (nodePtr node)
{
	ReedahSourcePtr reader = (ReedahSourcePtr) node->data;
	reedah_source_free(reader);
	node->data = NULL ;
}

static void
reedah_source_item_set_flag (nodePtr node, itemPtr item, gboolean newStatus)
{
	google_reader_api_edit_mark_starred (node->source, item->sourceId, node->subscription->source, newStatus);
	item_flag_state_changed (item, newStatus);
}

static void
reedah_source_item_mark_read (nodePtr node, itemPtr item, gboolean newStatus)
{
	google_reader_api_edit_mark_read (node->source, item->sourceId, node->subscription->source, newStatus);
	item_read_state_changed (item, newStatus);
}

/**
 * Convert all subscriptions of a Reedah source to local feeds
 *
 * @param node The node to migrate (not the nodeSource!)
 */
static void
reedah_source_convert_to_local (nodePtr node)
{
	node_source_set_state (node, NODE_SOURCE_STATE_MIGRATE);
}

/* node source type definition */

extern struct subscriptionType reedahSourceFeedSubscriptionType;
extern struct subscriptionType reedahSourceOpmlSubscriptionType;

#define BASE_URL "http://www.reedah.com/reader/api/0/"

static struct nodeSourceType nst = {
	.id                  = "fl_reedah",
	.name                = N_("Reedah"),
	.capabilities        = NODE_SOURCE_CAPABILITY_DYNAMIC_CREATION |
	                       NODE_SOURCE_CAPABILITY_CAN_LOGIN |
	                       NODE_SOURCE_CAPABILITY_WRITABLE_FEEDLIST |
	                       NODE_SOURCE_CAPABILITY_ADD_FEED |
	                       NODE_SOURCE_CAPABILITY_ITEM_STATE_SYNC |
	                       NODE_SOURCE_CAPABILITY_CONVERT_TO_LOCAL |
	                       NODE_SOURCE_CAPABILITY_GOOGLE_READER_API,
	.api.subscription_list		= BASE_URL "subscription/list",
	.api.unread_count		= BASE_URL "unread-count?all=true&client=liferea",
	.api.token			= BASE_URL "token",
	.api.add_subscription		= BASE_URL "subscription/edit?client=liferea",
	.api.add_subscription_post	= "s=feed%%2F%s&i=null&ac=subscribe&T=%s",
	.api.remove_subscription	= BASE_URL "subscription/edit?client=liferea",
	.api.remove_subscription_post	= "s=feed%%2F%s&i=null&ac=unsubscribe&T=%s",
	.api.edit_tag			= BASE_URL "edit-tag?client=liferea",
	.api.edit_tag_add_post		= "i=%s&s=%s%%2F%s&a=%s&ac=edit-tags&T=%s&async=true",
	.api.edit_tag_remove_post	= "i=%s&s=%s%%2F%s&r=%s&ac=edit-tags&T=%s&async=true",
	.api.edit_tag_ar_tag_post	= "i=%s&s=%s%%2F%s&a=%s&r=%s&ac=edit-tags&T=%s&async=true",
	.api.edit_add_label		= BASE_URL "edit?client=liferea",
	.api.edit_add_label_post	= "s=%s%%2F%s&a=%s&ac=edit&T=%s&async=true",
	.feedSubscriptionType = &reedahSourceFeedSubscriptionType,
	.sourceSubscriptionType = &reedahSourceOpmlSubscriptionType,
	.source_type_init    = reedah_source_init,
	.source_type_deinit  = reedah_source_deinit,
	.source_new          = ui_reedah_source_get_account_info,
	.source_delete       = opml_source_remove,
	.source_import       = reedah_source_import,
	.source_export       = opml_source_export,
	.source_get_feedlist = opml_source_get_feedlist,
	.source_auto_update  = reedah_source_auto_update,
	.free                = reedah_source_cleanup,
	.item_set_flag       = reedah_source_item_set_flag,
	.item_mark_read      = reedah_source_item_mark_read,
	.add_folder          = NULL,
	.add_subscription    = reedah_source_add_subscription,
	.remove_node         = reedah_source_remove_node,
	.convert_to_local    = reedah_source_convert_to_local
};

nodeSourceTypePtr
reedah_source_get_type (void)
{
	return &nst;
}<|MERGE_RESOLUTION|>--- conflicted
+++ resolved
@@ -162,13 +162,8 @@
 
 	debug0 (DEBUG_UPDATE, "reedah_source_auto_update()");
 
-<<<<<<< HEAD
-	g_get_current_time (&now);
-
-=======
 	now = g_get_real_time();
 	
->>>>>>> df84f211
 	/* do daily updates for the feed list and feed updates according to the default interval */
 	if (node->subscription->updateState->lastPoll + NODE_SOURCE_UPDATE_INTERVAL <= now) {
 		subscription_update (node->subscription, 0);
