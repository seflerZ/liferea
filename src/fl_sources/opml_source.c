/**
 * @file opml_source.c  OPML Planet/Blogroll feed list source
 *
<<<<<<< HEAD
 * Copyright (C) 2006-2016 Lars Windolf <lars.windolf@gmx.de>
=======
 * Copyright (C) 2006-2020 Lars Windolf <lars.windolf@gmx.de>
>>>>>>> cb6893a5
 *
 * This program is free software; you can redistribute it and/or modify
 * it under the terms of the GNU General Public License as published by
 * the Free Software Foundation; either version 2 of the License, or
 * (at your option) any later version.
 *
 * This program is distributed in the hope that it will be useful,
 * but WITHOUT ANY WARRANTY; without even the implied warranty of
 * MERCHANTABILITY or FITNESS FOR A PARTICULAR PURPOSE.  See the
 * GNU General Public License for more details.
 *
 * You should have received a copy of the GNU General Public License
 * along with this program; if not, write to the Free Software
 * Foundation, Inc., 59 Temple Place, Suite 330, Boston, MA  02111-1307  USA
 */

#include "fl_sources/opml_source.h"

#include <unistd.h>

#include "common.h"
#include "debug.h"
#include "export.h"
#include "feed.h"
#include "feedlist.h"
#include "folder.h"
#include "node.h"
#include "xml.h"
#include "ui/icons.h"
#include "ui/liferea_dialog.h"
#include "ui/ui_common.h"

/** default OPML update interval = once a day */
#define OPML_SOURCE_UPDATE_INTERVAL 60*60*24

/* OPML subscription list helper functions */

typedef struct mergeCtxt {
	nodePtr		rootNode;	/**< root node of the OPML feed list source */
	nodePtr		parent;		/**< currently processed feed list node */
	xmlNodePtr	xmlNode;	/**< currently processed XML node of old OPML doc */
} *mergeCtxtPtr;

static void
opml_source_merge_feed (xmlNodePtr match, gpointer user_data)
{
	mergeCtxtPtr	mergeCtxt = (mergeCtxtPtr)user_data;
	xmlChar		*url, *title;
	gchar		*expr;
	nodePtr		node = NULL;

	url = xmlGetProp (match, "xmlUrl");
	title = xmlGetProp (match, "title");
	if (!title)
		title = xmlGetProp (match, "description");
	if (!title)
		title = xmlGetProp (match, "text");
	if (!title && !url)
		return;

	if (url)
		expr = g_strdup_printf ("//outline[@xmlUrl = '%s']", url);
	else
		expr = g_strdup_printf ("//outline[@title = '%s']", title);

	if (!xpath_find (mergeCtxt->xmlNode, expr)) {
		debug2(DEBUG_UPDATE, "adding %s (%s)", title, url);
		if (url) {
			node = node_new (feed_get_node_type ());
			node_set_data (node, feed_new ());
			node_set_subscription (node, subscription_new (url, NULL, NULL));
		} else {
			node = node_new (folder_get_node_type ());
		}
		node_set_title (node, title);
		node_set_parent (node, mergeCtxt->parent, -1);
		feedlist_node_imported (node);

		subscription_update (node->subscription, FEED_REQ_RESET_TITLE | FEED_REQ_PRIORITY_HIGH);
	}

	/* Recursion if this is a folder */
	if (!url) {
		if (!node) {
			/* if the folder node wasn't created above it
			   must already exist and we search it in the
			   parents children list */
			GSList	*iter = mergeCtxt->parent->children;
			while (iter) {
				if (g_str_equal (title, node_get_title (iter->data)))
					node = iter->data;
				iter = g_slist_next (iter);
			}
		}

		if (node) {
			mergeCtxtPtr mc = g_new0 (struct mergeCtxt, 1);
			mc->rootNode = mergeCtxt->rootNode;
			mc->parent = node;
			mc->xmlNode = mergeCtxt->xmlNode;	// FIXME: must be correct child!
			xpath_foreach_match (match, "./outline", opml_source_merge_feed, (gpointer)mc);
			g_free (mc);
		} else {
			g_print ("opml_source_merge_feed(): bad! bad! very bad!");
		}
	}

	g_free (expr);
	xmlFree (title);
	xmlFree (url);
}

static void
opml_source_check_for_removal (nodePtr node, gpointer user_data)
{
	gchar		*expr = NULL;

	if (IS_FEED (node)) {
		expr = g_strdup_printf ("//outline[ @xmlUrl='%s' ]", subscription_get_source (node->subscription));
	} else if (IS_FOLDER (node)) {
		node_foreach_child_data (node, opml_source_check_for_removal, user_data);
		expr = g_strdup_printf ("//outline[ (@title='%s') or (@text='%s') or (@description='%s')]", node->title, node->title, node->title);
	} else {
		g_print ("opml_source_check_for_removal(): This should never happen...");
		return;
	}

	if (!xpath_find ((xmlNodePtr)user_data, expr)) {
		debug1 (DEBUG_UPDATE, "removing %s...", node_get_title (node));
		feedlist_node_removed (node);
	} else {
		debug1 (DEBUG_UPDATE, "keeping %s...", node_get_title (node));
	}
	g_free (expr);
}

/* OPML subscription type implementation */

static gboolean
opml_subscription_prepare_update_request (subscriptionPtr subscription, UpdateRequest *request)
{
	/* Nothing to do here for simple OPML subscriptions */
	return TRUE;
}

static void
opml_subscription_process_update_result (subscriptionPtr subscription, const struct updateResult * const result, updateFlags flags)
{
	nodePtr		node = subscription->node;
	mergeCtxtPtr	mergeCtxt;
	xmlDocPtr	doc, oldDoc;
	xmlNodePtr	root, title;

	debug1 (DEBUG_UPDATE, "OPML download finished data=%d", result->data);

	node->available = FALSE;

	if (result->data) {
		doc = xml_parse (result->data, result->size, NULL);
		if (doc) {
			gchar *filename;

			root = xmlDocGetRootElement (doc);

			/* Go through all existing nodes and remove those whose
			   URLs are not in new feed list. Also removes those URLs
			   from the list that have corresponding existing nodes. */
			node_foreach_child_data (node, opml_source_check_for_removal, (gpointer)root);

			opml_source_export (node);	/* save new feed list tree to disk
			                                   to ensure correct document in
							   next step */

			/* Merge up-to-date OPML feed list. */
			filename = opml_source_get_feedlist (node);
			oldDoc = xmlParseFile (filename);
			g_free (filename);

			mergeCtxt = g_new0 (struct mergeCtxt, 1);
			mergeCtxt->rootNode = node;
			mergeCtxt->parent = node;
			mergeCtxt->xmlNode = xmlDocGetRootElement (oldDoc);

			if (g_str_equal (node_get_title (node), OPML_SOURCE_DEFAULT_TITLE)) {
				title = xpath_find (root, "/opml/head/title");
				if (title) {
					xmlChar *titleStr = xmlNodeListGetString(title->doc, title->xmlChildrenNode, 1);
					if (titleStr) {
						node_set_title (node, titleStr);
						xmlFree (titleStr);
					}
				}
			}

			xpath_foreach_match (root, "/opml/body/outline",
			                     opml_source_merge_feed,
			                     (gpointer)mergeCtxt);
			g_free (mergeCtxt);
			xmlFreeDoc (oldDoc);
			xmlFreeDoc (doc);

			opml_source_export (node);	/* save new feed list tree to disk */

			node->available = TRUE;
		} else {
			g_print ("Cannot parse downloaded OPML document!");
		}
	}

	node_foreach_child_data (node, node_update_subscription, GUINT_TO_POINTER (0));
}

/* subscription type definition */

static struct subscriptionType opmlSubscriptionType = {
	opml_subscription_prepare_update_request,
	opml_subscription_process_update_result
};

/* OPML source type implementation */

static void ui_opml_source_get_source_url (void);

gchar *
opml_source_get_feedlist (nodePtr node)
{
	return common_create_cache_filename ("plugins", node->id, "opml");
}

void
opml_source_import (nodePtr node)
{
	gchar	*filename;

	debug_enter ("opml_source_import");

	/* We only ship an icon for opml, not for other sources */
	if (g_str_equal (NODE_SOURCE_TYPE (node)->id, "fl_opml"))
		node->icon = icon_create_from_file ("fl_opml.png");

	debug1 (DEBUG_CACHE, "starting import of opml source instance (id=%s)", node->id);
	filename = opml_source_get_feedlist (node);
	if (g_file_test (filename, G_FILE_TEST_EXISTS)) {
		import_OPML_feedlist (filename, node, FALSE, TRUE);
	} else {
		g_print ("cannot open \"%s\"", filename);
		node->available = FALSE;
	}
	g_free (filename);

	subscription_set_update_interval (node->subscription, OPML_SOURCE_UPDATE_INTERVAL);

	node->subscription->type = &opmlSubscriptionType;

	debug_exit ("opml_source_import");
}

void
opml_source_export (nodePtr node)
{
	gchar		*filename;

	debug_enter ("opml_source_export");

	/* Although the OPML structure won't change, it needs to
	   be saved so that the feed ids are saved to disk after
	   the first import or updates of the source OPML. */

	g_assert (node == node->source->root);

	filename = opml_source_get_feedlist (node);
	export_OPML_feedlist (filename, node, TRUE);
	g_free (filename);

	debug1 (DEBUG_CACHE, "adding OPML source: title=%s", node_get_title(node));

	debug_exit  ("opml_source_export");
}

void
opml_source_remove (nodePtr node)
{
	gchar		*filename;

	/* step 1: delete all child nodes */
	node_foreach_child (node, feedlist_node_removed);
	g_assert (!node->children);

	/* step 2: delete source instance OPML cache file */
	filename = opml_source_get_feedlist (node);
	unlink (filename);
	g_free (filename);
}

static void
opml_source_auto_update (nodePtr node)
{
	guint64	now;

	now = g_get_real_time();

	/* do daily updates for the feed list and feed updates according to the default interval */
	if (node->subscription->updateState->lastPoll + (guint64)OPML_SOURCE_UPDATE_INTERVAL * (guint64)G_USEC_PER_SEC <= now)
		node_source_update (node);
}

static void opml_source_init(void) { }

static void opml_source_deinit(void) { }

/* node source type definition */

static struct nodeSourceType nst = {
	.id                  = "fl_opml",
	.name                = N_("Planet, BlogRoll, OPML"),
	.sourceSubscriptionType = &opmlSubscriptionType,
	.capabilities        = NODE_SOURCE_CAPABILITY_DYNAMIC_CREATION,
	.source_type_init    = opml_source_init,
	.source_type_deinit  = opml_source_deinit,
	.source_new          = ui_opml_source_get_source_url,
	.source_delete       = opml_source_remove,
	.source_import       = opml_source_import,
	.source_export       = opml_source_export,
	.source_get_feedlist = opml_source_get_feedlist,
	.source_auto_update  = opml_source_auto_update,
	.free                = NULL,
	.item_set_flag       = NULL,
	.item_mark_read      = NULL,
	.add_folder          = NULL,
	.add_subscription    = NULL,
	.remove_node         = NULL,
	.convert_to_local    = NULL
};

nodeSourceTypePtr
opml_source_get_type (void)
{
	nst.feedSubscriptionType = feed_get_subscription_type ();

	return &nst;
}

/* GUI callbacks */

static void
on_opml_source_selected (GtkDialog *dialog,
                         gint response_id,
                         gpointer user_data)
{
	nodePtr		node;

	if (response_id == GTK_RESPONSE_OK) {
		node = node_new (node_source_get_node_type ());
		node_set_title (node, OPML_SOURCE_DEFAULT_TITLE);
		node_source_new (node, opml_source_get_type (), gtk_entry_get_text (GTK_ENTRY (liferea_dialog_lookup (GTK_WIDGET (dialog), "location_entry"))));
		feedlist_node_added (node);
		node_source_update (node);
	}

	gtk_widget_destroy (GTK_WIDGET (dialog));
}

static void
on_opml_file_selected (const gchar *filename, gpointer user_data)
{
	GtkWidget	*dialog = GTK_WIDGET (user_data);

	if (filename && dialog)
		gtk_entry_set_text (GTK_ENTRY (liferea_dialog_lookup (dialog, "location_entry")), g_strdup(filename));
}

static void
on_opml_file_choose_clicked (GtkButton *button, gpointer user_data)
{
	ui_choose_file (_("Choose OPML File"), _("_Open"), FALSE, on_opml_file_selected, NULL, NULL, "*.opml|*.xml", _("OPML Files"), user_data);
}

static void
ui_opml_source_get_source_url (void)
{
	GtkWidget	*dialog, *button;

	dialog = liferea_dialog_new ("opml_source");
	button = liferea_dialog_lookup (dialog, "select_button");

	g_signal_connect (G_OBJECT (dialog), "response",
			  G_CALLBACK (on_opml_source_selected),
			  NULL);

	g_signal_connect (G_OBJECT (button), "clicked",
	                  G_CALLBACK (on_opml_file_choose_clicked),
			  dialog);
}<|MERGE_RESOLUTION|>--- conflicted
+++ resolved
@@ -1,11 +1,7 @@
 /**
  * @file opml_source.c  OPML Planet/Blogroll feed list source
  *
-<<<<<<< HEAD
- * Copyright (C) 2006-2016 Lars Windolf <lars.windolf@gmx.de>
-=======
  * Copyright (C) 2006-2020 Lars Windolf <lars.windolf@gmx.de>
->>>>>>> cb6893a5
  *
  * This program is free software; you can redistribute it and/or modify
  * it under the terms of the GNU General Public License as published by
