/*
 * @file icons.h  Using icons from theme and package pixmaps
 *
 * Copyright (C) 2010-2013 Lars Windolf <lars.windolf@gmx.de>
 *
 * This program is free software; you can redistribute it and/or modify
 * it under the terms of the GNU General Public License as published by
 * the Free Software Foundation; either version 2 of the License, or
 * (at your option) any later version.
 *
 * This program is distributed in the hope that it will be useful,
 * but WITHOUT ANY WARRANTY; without even the implied warranty of
 * MERCHANTABILITY or FITNESS FOR A PARTICULAR PURPOSE.  See the
 * GNU General Public License for more details.
 *
 * You should have received a copy of the GNU General Public License
 * along with this program; if not, write to the Free Software
 * Foundation, Inc., 59 Temple Place, Suite 330, Boston, MA  02111-1307  USA
 */
  
#ifndef _ICONS_H
#define _ICONS_H

#include <gtk/gtk.h>

/* list of all icons used in Liferea */
typedef enum {
	ICON_UNREAD,
	ICON_FLAG,
	ICON_AVAILABLE,
	ICON_AVAILABLE_OFFLINE,
	ICON_UNAVAILABLE,
	ICON_DEFAULT,
	ICON_FOLDER,
	ICON_VFOLDER,
	ICON_NEWSBIN,
	ICON_EMPTY,
	ICON_EMPTY_OFFLINE,
	ICON_ONLINE,
	ICON_OFFLINE,
	ICON_ENCLOSURE,
	MAX_ICONS
} lifereaIcon;

/**
<<<<<<< HEAD
 * icons_load:
=======
 * icons_load: (skip)
 *
>>>>>>> de709ecf
 * Load all icons from theme and Liferea pixmaps.
 *
 * Must be called once before icon_get() may be used!
 * Must be called only after GTK theme was initialized!
 */
void icons_load (void);

/**
 * icon_get:
<<<<<<< HEAD
 * Returns a GIcon for the requested item.
 *
 * @icon:	the icon
=======
 * @icon:	the icon
 *
 * Returns a GdkPixbuf for the requested item.
>>>>>>> de709ecf
 *
 * Returns: (transfer none): GIcon
 */
const GIcon * icon_get (lifereaIcon icon);

/**
 * icon_create_from_file:
 * @file name:	the name of the file
 *
 * Takes a file name relative to "pixmaps" directory and tries to load the 
 * image into a GdkPixbuf. Can be used to load icons not in lifereaIcon
 * on demand.
 *
<<<<<<< HEAD
 * @filename:	the name of the file
 *
 * Returns: (transfer full): a new pixbuf or NULL
=======
 * Returns: (transfer none): a new pixbuf or NULL
>>>>>>> de709ecf
 */
GdkPixbuf * icon_create_from_file (const gchar *filename);

#endif<|MERGE_RESOLUTION|>--- conflicted
+++ resolved
@@ -43,12 +43,8 @@
 } lifereaIcon;
 
 /**
-<<<<<<< HEAD
- * icons_load:
-=======
  * icons_load: (skip)
  *
->>>>>>> de709ecf
  * Load all icons from theme and Liferea pixmaps.
  *
  * Must be called once before icon_get() may be used!
@@ -58,15 +54,9 @@
 
 /**
  * icon_get:
-<<<<<<< HEAD
  * Returns a GIcon for the requested item.
  *
  * @icon:	the icon
-=======
- * @icon:	the icon
- *
- * Returns a GdkPixbuf for the requested item.
->>>>>>> de709ecf
  *
  * Returns: (transfer none): GIcon
  */
@@ -74,19 +64,13 @@
 
 /**
  * icon_create_from_file:
- * @file name:	the name of the file
+ * @filename:	the name of the file
  *
  * Takes a file name relative to "pixmaps" directory and tries to load the 
  * image into a GdkPixbuf. Can be used to load icons not in lifereaIcon
  * on demand.
  *
-<<<<<<< HEAD
- * @filename:	the name of the file
- *
  * Returns: (transfer full): a new pixbuf or NULL
-=======
- * Returns: (transfer none): a new pixbuf or NULL
->>>>>>> de709ecf
  */
 GdkPixbuf * icon_create_from_file (const gchar *filename);
 
