/*
 * @file item_list_view.c  presenting items in a GtkTreeView
 *  
 * Copyright (C) 2004-2015 Lars Windolf <lars.windolf@gmx.de>
 * Copyright (C) 2004-2006 Nathan J. Conrad <t98502@users.sourceforge.net>
 *
 * This program is free software; you can redistribute it and/or modify
 * it under the terms of the GNU General Public License as published by
 * the Free Software Foundation; either version 2 of the License, or
 * (at your option) any later version. 
 *
 * This program is distributed in the hope that it will be useful,
 * but WITHOUT ANY WARRANTY; without even the implied warranty of
 * MERCHANTABILITY or FITNESS FOR A PARTICULAR PURPOSE.  See the
 * GNU General Public License for more details.
 *
 * You should have received a copy of the GNU General Public License
 * along with this program; if not, write to the Free Software
 * Foundation, Inc., 59 Temple Place, Suite 330, Boston, MA  02111-1307  USA
 */

#include "ui/item_list_view.h"

#ifdef HAVE_CONFIG_H
#include <config.h>
#endif

#include <string.h>
#include <glib.h>
#include <gdk/gdkkeysyms.h>

#include "browser.h"
#include "common.h"
#include "date.h"
#include "debug.h"
#include "feed.h"
#include "feedlist.h"
#include "item.h"
#include "itemlist.h"
#include "itemview.h"
#include "newsbin.h"
#include "social.h"
#include "xml.h"
#include "ui/browser_tabs.h"
#include "ui/icons.h"
#include "ui/liferea_shell.h"
#include "ui/popup_menu.h"
#include "ui/ui_common.h"

/*
 * Important performance considerations: Early versions had performance problems
 * with the item list loading because of the following two problems:
 *
 * 1.) Mass-adding items to a sorting enabled tree store.
 * 2.) Mass-loading items to an attached tree store.
 *
 * To avoid both problems we merge against a visible tree store only for single
 * items that are added/removed by background updates and load complete feeds or
 * collections of feeds only by adding items to a new unattached tree store.
 */

/* Enumeration of the columns in the itemstore. */
enum is_columns {
	IS_TIME,		/*<< Time of item creation */
	IS_TIME_STR,		/*<< Time of item creation as a string*/
	IS_LABEL,		/*<< Displayed name */
	IS_STATEICON,		/*<< Pixbuf reference to the item's state icon */
	IS_NR,			/*<< Item id, to lookup item ptr from parent feed */
	IS_PARENT,		/*<< Parent node pointer */
	IS_FAVICON,		/*<< Pixbuf reference to the item's feed's icon */
	IS_ENCICON,		/*<< Pixbuf reference to the item's enclosure icon */
	IS_ENCLOSURE,		/*<< Flag whether enclosure is attached or not */
	IS_SOURCE,		/*<< Source node pointer */
	IS_STATE,		/*<< Original item state (unread, flagged...) for sorting */
	ITEMSTORE_WEIGHT,		/*<< Flag whether weight is to be bold and "unread" icon is to be shown */
	ITEMSTORE_ALIGN,        /*<< How to align title (RTL support) */
	ITEMSTORE_LEN		/*<< Number of columns in the itemstore */
};

typedef enum {
	DEFAULT,
	INTERNAL,
	TAB,
	EXTERNAL
} open_link_target_type;

static void
launch_item_selected (open_link_target_type open_link_target)
{
	itemPtr		item;

	item = itemlist_get_selected ();
	if (item) {
		gchar *link = item_make_link (item);

		if (link) {
			switch (open_link_target)
			{
			case DEFAULT:
				itemview_launch_URL (link, FALSE);
				break;
			case INTERNAL:
				itemview_launch_URL (link, TRUE);
				break;
			case TAB:
				browser_tabs_add_new (link, link, FALSE);
				break;
			case EXTERNAL:
				browser_launch_URL_external (link);
				break;
			}

			g_free (link);
		} else
			ui_show_error_box (_("This item has no link specified!"));

		item_unload (item);
	} else {
		liferea_shell_set_important_status_bar (_("No item has been selected"));
	}
}

#define ITEM_LIST_VIEW_GET_PRIVATE(object)(G_TYPE_INSTANCE_GET_PRIVATE ((object), ITEM_LIST_VIEW_TYPE, ItemListViewPrivate))

struct ItemListViewPrivate {
	GtkTreeView	*treeview;
	
	GSList		*item_ids;		/*<< list of all currently known item ids */

	gboolean	batch_mode;		/*<< TRUE if we are in batch adding mode */
	GtkTreeStore	*batch_itemstore;	/*<< GtkTreeStore prepared unattached and to be set on update() */

	GtkTreeViewColumn	*enclosureColumn;
	GtkTreeViewColumn	*faviconColumn;
	GtkTreeViewColumn	*stateColumn;

	gboolean	wideView;		/*<< TRUE if date has to be rendered into headline column (because date column is invisible) */
};

static GObjectClass *parent_class = NULL;

G_DEFINE_TYPE (ItemListView, item_list_view, G_TYPE_OBJECT);

static void
item_list_view_finalize (GObject *object)
{
	ItemListViewPrivate *priv = ITEM_LIST_VIEW_GET_PRIVATE (object);

	g_slist_free (priv->item_ids);
	if (priv->batch_itemstore)
		g_object_unref (priv->batch_itemstore);

	G_OBJECT_CLASS (parent_class)->finalize (object);
}

static void
item_list_view_class_init (ItemListViewClass *klass)
{
	GObjectClass *object_class = G_OBJECT_CLASS (klass);

	parent_class = g_type_class_peek_parent (klass);

	object_class->finalize = item_list_view_finalize;

	g_type_class_add_private (object_class, sizeof(ItemListViewPrivate));
}

/* helper functions for item <-> iter conversion */

static gulong
item_list_view_iter_to_id (ItemListView *ilv, GtkTreeIter *iter)
{
	gulong	id = 0;
	
	gtk_tree_model_get (gtk_tree_view_get_model (ilv->priv->treeview), iter, IS_NR, &id, -1);
	return id;
}

gboolean
item_list_view_contains_id (ItemListView *ilv, gulong id)
{
	return (NULL != g_slist_find (ilv->priv->item_ids, GUINT_TO_POINTER (id)));
}

static gboolean
item_list_view_id_to_iter (ItemListView *ilv, gulong id, GtkTreeIter *iter)
{
	gboolean        valid;
	GtkTreeIter	old_iter;
	GtkTreeModel    *model;

	/* Problem here is batch insertion using batch_itemstore
	   so the item can be in the GtkTreeView attached store or
	    in the batch_itemstore */

	if (item_list_view_contains_id (ilv, id)) {
		/* First search the tree view */
		model = gtk_tree_view_get_model (ilv->priv->treeview);
		valid = gtk_tree_model_get_iter_first (model, &old_iter);
		while (valid) {
		        gulong current_id = item_list_view_iter_to_id (ilv, &old_iter);
	                if(current_id == id) {
				*iter = old_iter;
	                        return TRUE;
			}
	                valid = gtk_tree_model_iter_next (model, &old_iter);
		}

		/* Next search the batch store */
		model = GTK_TREE_MODEL (ilv->priv->batch_itemstore);
		valid = gtk_tree_model_get_iter_first (model, &old_iter);
		while (valid) {
			gulong current_id;
			gtk_tree_model_get (model, &old_iter, IS_NR, &current_id, -1);
	                if(current_id == id) {
				*iter = old_iter;
	                        return TRUE;
			}
	                valid = gtk_tree_model_iter_next (model, &old_iter);
		}
	}
	return FALSE;
}

static gint
item_list_view_date_sort_func (GtkTreeModel *model, GtkTreeIter *a, GtkTreeIter *b, gpointer user_data)
{
	guint64	timea, timeb;
	double	diff;

	gtk_tree_model_get (model, a, IS_TIME, &timea, -1);
	gtk_tree_model_get (model, b, IS_TIME, &timeb, -1);
	diff = difftime ((time_t)timeb, (time_t)timea);
	
	if (diff < 0)
		return 1;
		
	if (diff > 0)
		return -1;
	
	return 0;
}

static gint
item_list_view_favicon_sort_func (GtkTreeModel *model, GtkTreeIter *a, GtkTreeIter *b, gpointer user_data)
{
	nodePtr	node1, node2;
	
	gtk_tree_model_get (model, a, IS_SOURCE, &node1, -1);
	gtk_tree_model_get (model, b, IS_SOURCE, &node2, -1);
	
	if (!node1->id || !node2->id)
		return 0;
		
	return strcmp (node1->id, node2->id);
}

void
item_list_view_set_sort_column (ItemListView *ilv, nodeViewSortType sortType, gboolean sortReversed)
{
	gint sortColumn;

	switch (sortType) {
		case NODE_VIEW_SORT_BY_TITLE:
			/* Some ugly switching here, because in wide view
			   we do sort headlines by date */
			if (ilv->priv->wideView)
				sortColumn = IS_TIME;
			else
				sortColumn = IS_LABEL;
			break;
		case NODE_VIEW_SORT_BY_PARENT:
			sortColumn = IS_SOURCE;
			break;
		case NODE_VIEW_SORT_BY_TIME:
		default:
			sortColumn = IS_TIME;
			break;
	}

	gtk_tree_sortable_set_sort_column_id (GTK_TREE_SORTABLE (gtk_tree_view_get_model (ilv->priv->treeview)),
	                                      sortColumn, 
	                                      sortReversed?GTK_SORT_DESCENDING:GTK_SORT_ASCENDING);
}

/*
 * Creates a GtkTreeStore to be filled with ui_itemlist_set_items
 * and to be set with ui_itemlist_set_tree_store().
 */
static GtkTreeStore *
item_list_view_create_tree_store (void)
{
	return gtk_tree_store_new (ITEMSTORE_LEN,
	                    G_TYPE_UINT64,	/* IS_TIME */
	                    G_TYPE_STRING, 	/* IS_TIME_STR */
	                    G_TYPE_STRING,	/* IS_LABEL */
	                    G_TYPE_ICON,	/* IS_STATEICON */
	                    G_TYPE_ULONG,	/* IS_NR */
	                    G_TYPE_POINTER,	/* IS_PARENT */
	                    G_TYPE_ICON,	/* IS_FAVICON */
	                    G_TYPE_ICON,	/* IS_ENCICON */
	                    G_TYPE_BOOLEAN,	/* IS_ENCLOSURE */
	                    G_TYPE_POINTER,	/* IS_SOURCE */
	                    G_TYPE_UINT,	/* IS_STATE */
			    G_TYPE_INT,		/* ITEMSTORE_WEIGHT */
			    G_TYPE_FLOAT        /* ITEMSTORE_ALIGN */
	);
}

static void
on_itemlist_selection_changed (GtkTreeSelection *selection, gpointer user_data)
{
	GtkTreeIter 	iter;
	GtkTreeModel	*model;
	itemPtr		item = NULL;

	if (gtk_tree_selection_get_selected (selection, &model, &iter)) {
		gulong id = item_list_view_iter_to_id (ITEM_LIST_VIEW (user_data), &iter);
		if (id != itemlist_get_selected_id ()) {
			item = item_load (id);
			liferea_shell_update_item_menu (NULL != item);
			if (item)
				itemlist_selection_changed (item);
		}
	} else {
		liferea_shell_update_item_menu (FALSE);
	}
}

static void
itemlist_sort_column_changed_cb (GtkTreeSortable *treesortable, gpointer user_data)
{
	gint		sortColumn, nodeSort;
	GtkSortType	sortType;
	gboolean	sorted, changed;
	
	if (feedlist_get_selected () == NULL)
		return;
	
	sorted = gtk_tree_sortable_get_sort_column_id (treesortable, &sortColumn, &sortType);
	if (!sorted)
		return;
		
	switch (sortColumn) {
		case IS_TIME:
		default:
			nodeSort = NODE_VIEW_SORT_BY_TIME;
			break;
		case IS_LABEL:
			nodeSort = NODE_VIEW_SORT_BY_TITLE;
			break;
		case IS_STATE:
		case IS_PARENT:
		case IS_SOURCE:
			nodeSort = NODE_VIEW_SORT_BY_PARENT;
			break;
	}

	changed = node_set_sort_column (feedlist_get_selected (), nodeSort, sortType == GTK_SORT_DESCENDING);
	if (changed)
		feedlist_schedule_save ();
}

/*
 * Sets a GtkTreeView to the active GtkTreeView.
 */
static void
item_list_view_set_tree_store (ItemListView *ilv, GtkTreeStore *itemstore)
{
	GtkTreeModel    	*model;
	GtkTreeSelection	*select;

	/* drop old tree store */
	model = gtk_tree_view_get_model (ilv->priv->treeview);
	gtk_tree_view_set_model (ilv->priv->treeview, NULL);
	if (model)
		g_object_unref (model);
	
	gtk_tree_sortable_set_sort_func (GTK_TREE_SORTABLE (itemstore), IS_TIME, item_list_view_date_sort_func, NULL, NULL);
	gtk_tree_sortable_set_sort_func (GTK_TREE_SORTABLE (itemstore), IS_SOURCE, item_list_view_favicon_sort_func, NULL, NULL);
	g_signal_connect (G_OBJECT (itemstore), "sort-column-changed", G_CALLBACK (itemlist_sort_column_changed_cb), NULL);
	
	gtk_tree_view_set_model (ilv->priv->treeview, GTK_TREE_MODEL (itemstore));

	/* Setup the selection handler */
	select = gtk_tree_view_get_selection (ilv->priv->treeview);
	gtk_tree_selection_set_mode (select, GTK_SELECTION_SINGLE);
	g_signal_connect (G_OBJECT (select), "changed",
	                  G_CALLBACK (on_itemlist_selection_changed), ilv);
}

void
item_list_view_remove_item (ItemListView *ilv, itemPtr item)
{
	GtkTreeIter	iter;

	g_assert (NULL != item);
	if (item_list_view_id_to_iter (ilv, item->id, &iter)) {
		/* Using the GtkTreeIter check if it is currently selected. If yes,
		   scroll down by one in the sorted GtkTreeView to ensure something
		   is selected after removing the GtkTreeIter */
		if (gtk_tree_selection_iter_is_selected (gtk_tree_view_get_selection (ilv->priv->treeview), &iter))
			ui_common_treeview_move_cursor (ilv->priv->treeview, 1);
	
		gtk_tree_store_remove (GTK_TREE_STORE (gtk_tree_view_get_model (ilv->priv->treeview)), &iter);
	} else {
		g_warning ("Fatal: item to be removed not found in item id list!");
	}
	
	ilv->priv->item_ids = g_slist_remove (ilv->priv->item_ids, GUINT_TO_POINTER (item->id));
}

/* cleans up the item list, sets up the iter hash when called for the first time */
void
item_list_view_clear (ItemListView *ilv)
{
	GtkAdjustment		*adj;
	GtkTreeStore		*itemstore;
	GtkTreeSelection	*select;

	itemstore = GTK_TREE_STORE (gtk_tree_view_get_model (ilv->priv->treeview));

	/* unselecting all items is important to remove items
	   whose removal is deferred until unselecting */
	select = gtk_tree_view_get_selection (ilv->priv->treeview);
	gtk_tree_selection_unselect_all (select);
	
	adj = gtk_scrollable_get_vadjustment (GTK_SCROLLABLE (ilv->priv->treeview));
	gtk_adjustment_set_value (adj, 0.0);
	gtk_scrollable_set_vadjustment (GTK_SCROLLABLE (ilv->priv->treeview), adj);

	/* Disconnect signal handler to be safe */
	g_signal_handlers_disconnect_by_func (G_OBJECT (select), G_CALLBACK (on_itemlist_selection_changed), ilv);

	if (itemstore)
		gtk_tree_store_clear (itemstore);
	if (ilv->priv->item_ids)
		g_slist_free (ilv->priv->item_ids);
	
	ilv->priv->item_ids = NULL;
	
	/* enable batch mode for following item adds */
	ilv->priv->batch_mode = TRUE;
	ilv->priv->batch_itemstore = item_list_view_create_tree_store ();
}

static gfloat
item_list_title_alignment (gchar *title)
{
	if (!title || strlen(title) == 0)
		return 0.;

	/* debug5 (DEBUG_HTML, "title ***%s*** first bytes %02hhx%02hhx%02hhx pango %d",
		title, title[0], title[1], title[2], pango_find_base_dir (title, -1)); */
	int txt_direction = pango_find_base_dir (title, -1);
  	int app_direction = gtk_widget_get_default_direction ();
	if ((txt_direction == PANGO_DIRECTION_LTR &&
	     app_direction == GTK_TEXT_DIR_LTR) ||
	    (txt_direction == PANGO_DIRECTION_RTL &&
	     app_direction == GTK_TEXT_DIR_RTL))
		return 0.; /* same direction, regular ("left") alignment */
	else
		return 1.;
}

void
item_list_view_update_item (ItemListView *ilv, itemPtr item)
{
	GtkTreeStore	*itemstore;
	GtkTreeIter	iter;
	gchar		*title, *time_str;
	const GIcon	*state_icon;
	
	if (!item_list_view_id_to_iter (ilv, item->id, &iter))
		return;
	
	time_str = (0 != item->time) ? date_format ((time_t)item->time, NULL) : g_strdup ("");

	title = item->title && strlen (item->title) ? item->title : _("*** No title ***");
	title = g_strstrip (g_markup_escape_text (title, -1));

	if (ilv->priv->wideView) {
		const gchar     *important = " <span background='red' color='black'> important </span> ";
		gboolean	ellipsize = FALSE;
		gchar		*tmpDesc = common_strreplace (unxmlize (g_strdup (item->description)), "\n", " ");
		gchar		*tmpTitle = title;
		gchar		*teaser = NULL;

		if (strlen(tmpDesc) > 200) {
			ellipsize = TRUE;
			// Truncate hard at pos 200 and search backward for a space
			tmpDesc[200] = 0;
			// FIXME: doesn't this depend on text direction?
			gchar *last_space = g_strrstr (tmpDesc, " ");
			if (last_space) {
				*last_space = 0;
				teaser = tmpDesc;
			}
		}

		if (NULL == teaser)
			teaser = g_strdup ("");
		else
			teaser = g_markup_escape_text (teaser, -1);
		

		title = g_strdup_printf ("<span weight='%s' size='larger'>%s</span>%s\n<span weight='%s'>%s%s</span><span size='smaller' weight='ultralight'> — %s</span>",
		                         item->readStatus?"normal":"ultrabold",
		                         title,
					 item->flagStatus?important:"",
		                         item->readStatus?"ultralight":"light",
		                         teaser,
					 (ellipsize?"…":""),
					 time_str);
		g_free (tmpTitle);
		g_free (tmpDesc);
		g_free (teaser);
	}

	state_icon = item->flagStatus ? icon_get (ICON_FLAG) :
	             !item->readStatus ? icon_get (ICON_UNREAD) :
		     NULL;

	if (ilv->priv->batch_mode)
		itemstore = ilv->priv->batch_itemstore;
	else
		itemstore = GTK_TREE_STORE (gtk_tree_view_get_model (ilv->priv->treeview));

	gtk_tree_store_set (itemstore,
	                    &iter,
		            IS_LABEL, title,
	                    IS_TIME, item->time,
			    IS_TIME_STR, time_str,
			    IS_STATEICON, state_icon,
			    ITEMSTORE_ALIGN, item_list_title_alignment (title),
	                    ITEMSTORE_WEIGHT, item->readStatus ? PANGO_WEIGHT_NORMAL : PANGO_WEIGHT_BOLD,
			    -1);

	g_free (time_str);
	g_free (title);
}

static void
item_list_view_update_item_foreach (gpointer key,
                                    gpointer value,
                                    gpointer user_data)
{
	itemPtr 	item;
	
	item = item_load (GPOINTER_TO_UINT (key) /* id */);
	if (!item)
		return;

	item_list_view_update_item (ITEM_LIST_VIEW (user_data), item);
	
	item_unload (item);
}

void 
item_list_view_update_all_items (ItemListView *ilv) 
{
        gboolean        valid;
        GtkTreeIter     iter;
        gulong          id;
	GtkTreeModel    *model;

	model = gtk_tree_view_get_model (ilv->priv->treeview);
        valid = gtk_tree_model_get_iter_first (model, &iter);
	while (valid) {
		gtk_tree_model_get (model, &iter, IS_NR, &id, -1);
                itemPtr	item = item_load (id);
                item_list_view_update_item (ilv, item);
                item_unload (item);
                valid = gtk_tree_model_iter_next (model, &iter);
	}
}

void
item_list_view_update (ItemListView *ilv, gboolean hasEnclosures)
{
	/* we depend on the fact that the third column is the enclosure icon column!!! */
	gtk_tree_view_column_set_visible (ilv->priv->enclosureColumn, hasEnclosures);

	if (ilv->priv->batch_mode) {
		item_list_view_set_tree_store (ilv, ilv->priv->batch_itemstore);
		ilv->priv->batch_mode = FALSE;
	} else {
		/* Nothing to do in non-batch mode as items were added
		   and updated one-by-one in ui_itemlist_add_item() */
	}
}

static gboolean
on_item_list_view_key_press_event (GtkWidget *widget, GdkEventKey *event, gpointer data) 
{
	if ((event->type == GDK_KEY_PRESS) && (event->state == 0)
	    && (event->keyval == GDK_KEY_Delete))
		on_remove_item_activate(NULL, NULL);

	return FALSE;
}

/* Show tooltip when headline's column text (IS_LABEL) is truncated. */

static gint
get_cell_renderer_width (GtkWidget *widget, GtkCellRenderer *cell, const gchar *text, gint weight)
{
	PangoLayout	*layout = gtk_widget_create_pango_layout (widget, text);
	PangoAttrList	*attrbs = pango_attr_list_new();
	PangoRectangle	rect;
	gint		xpad = 0;

	pango_attr_list_insert (attrbs, pango_attr_weight_new (weight));
	pango_layout_set_attributes (layout, attrbs);
	pango_attr_list_unref (attrbs);
	pango_layout_get_pixel_extents (layout, NULL, &rect);
	g_object_unref (G_OBJECT (layout));

	gtk_cell_renderer_get_padding (cell, &xpad, NULL);
	return (xpad * 2) + rect.x + rect.width;
}

static gboolean
on_item_list_view_query_tooltip (GtkWidget *widget, gint x, gint y, gboolean keyboard_mode, GtkTooltip *tooltip, GtkTreeViewColumn *headline_column) 
{
	GtkTreeView *view = GTK_TREE_VIEW (widget);
	GtkTreeModel *model; GtkTreePath *path; GtkTreeIter iter;
	gboolean ret = FALSE;

	if (gtk_tree_view_get_tooltip_context (view, &x, &y, keyboard_mode, &model, &path, &iter)) {
		GtkTreeViewColumn *column;
		gint bx, by;
		gtk_tree_view_convert_widget_to_bin_window_coords (view, x, y, &bx, &by);
		gtk_tree_view_get_path_at_pos (view, x, y, NULL, &column, NULL, NULL);

		if (column == headline_column) {
			GtkCellRenderer *cell;
			GList *renderers = gtk_cell_layout_get_cells (GTK_CELL_LAYOUT (column));
			cell = GTK_CELL_RENDERER (renderers->data);
			g_list_free (renderers);

			gchar *text;
			gint weight;
			gtk_tree_model_get (model, &iter, IS_LABEL, &text, ITEMSTORE_WEIGHT, &weight, -1);

			gint full_width = get_cell_renderer_width (widget, cell, text, weight);
			gint column_width = gtk_tree_view_column_get_width (column);
			if (full_width > column_width) {
				gtk_tooltip_set_text (tooltip, text);
				ret = TRUE;
			}
			g_free (text);
		}

		gtk_tree_view_set_tooltip_row (view, tooltip, path);
		gtk_tree_path_free (path);
	}
	return ret;
}

static gboolean
on_item_list_view_button_press_event (GtkWidget *treeview, GdkEventButton *event, gpointer user_data)
{
	ItemListView		*ilv = ITEM_LIST_VIEW (user_data);
	GtkTreePath		*path;
	GtkTreeIter		iter;
	itemPtr			item = NULL;
	gboolean		result = FALSE;
	
	if (event->type != GDK_BUTTON_PRESS)
		return FALSE;

	/* avoid handling header clicks */
	if (event->window != gtk_tree_view_get_bin_window (ilv->priv->treeview))
		return FALSE;

	if (!gtk_tree_view_get_path_at_pos (ilv->priv->treeview, (gint)event->x, (gint)event->y, &path, NULL, NULL, NULL))
		return FALSE;

	if (gtk_tree_model_get_iter (gtk_tree_view_get_model (ilv->priv->treeview), &iter, path))
		item = item_load (item_list_view_iter_to_id (ilv, &iter));
		
	gtk_tree_path_free (path);
	
	if (item) {
		GdkEventButton *eb = (GdkEventButton*)event; 
		switch (eb->button) {
			case 1:
				/* Allow flag toggling when left clicking in the 
				   state or favicon column. We depend
				   on the fact that those columns are all left 
				   of the headline column !!! */
<<<<<<< HEAD
				if(gtk_tree_view_column_get_visible (ilv->priv->faviconColumn)){
					if (event->x <= (gtk_tree_view_column_get_width (ilv->priv->stateColumn) +
					                 gtk_tree_view_column_get_width (ilv->priv->faviconColumn))) {
						itemlist_toggle_flag (item);
						result = TRUE;
					}
				}
				else{
					if (event->x <= (gtk_tree_view_column_get_width (ilv->priv->stateColumn))) {
						itemlist_toggle_flag (item);
						result = TRUE;
					}
=======
				// FIXME: summing this up is incorrect for wide view!
				if (event->x <= (gtk_tree_view_column_get_width (ilv->priv->stateColumn) +
				                 gtk_tree_view_column_get_width (ilv->priv->enclosureColumn) +
				                 gtk_tree_view_column_get_width (ilv->priv->faviconColumn))) {
					itemlist_toggle_flag (item);
					result = TRUE;
>>>>>>> b199a9d8
				}
				break;
			case 2:
				/* Middle mouse click toggles read status... */
				itemlist_toggle_read_status (item);
				result = TRUE;
				break;
			case 3:
				item_list_view_select (ilv, item);
				ui_popup_item_menu (item, eb->button, eb->time);
				result = TRUE;
				break;
			default:
				/* Do nothing on buttons >= 4 */
				break;
		}
		item_unload (item);
	}
		
	return result;
}

static gboolean
on_item_list_view_popup_menu (GtkWidget *widget, gpointer user_data)
{
	GtkTreeView	*treeview = GTK_TREE_VIEW (widget);
	GtkTreeModel	*model;
	GtkTreeIter	iter;

	if (gtk_tree_selection_get_selected (gtk_tree_view_get_selection (treeview), &model, &iter)) {
		itemPtr item = item_load (item_list_view_iter_to_id (ITEM_LIST_VIEW (user_data), &iter));
		ui_popup_item_menu (item, 3, 0);
		item_unload (item);
		return TRUE;
	}

	return FALSE;
}

static void
on_Itemlist_row_activated (GtkTreeView *treeview,
                           GtkTreePath *path,
			   GtkTreeViewColumn *column,
			   gpointer user_data) 
{
    launch_item_selected (DEFAULT);
}

GtkTreeView *
item_list_view_get_widget (ItemListView *ilv)
{
	return ITEM_LIST_VIEW_GET_PRIVATE (ilv)->treeview;
}

static void
item_list_view_init (ItemListView *ilv)
{
	ilv->priv = ITEM_LIST_VIEW_GET_PRIVATE (ilv);
}

ItemListView *
item_list_view_create (gboolean wide) 
{
	ItemListView		*ilv;
	GtkCellRenderer		*renderer;
	GtkTreeViewColumn 	*column, *headline_column;
	GtkWidget 		*ilscrolledwindow;

	ilv = g_object_new (ITEM_LIST_VIEW_TYPE, NULL);
	ilv->priv->wideView = wide;
		
	ilscrolledwindow = gtk_scrolled_window_new (NULL, NULL);
	gtk_widget_show (ilscrolledwindow);

	if (wide)
		gtk_scrolled_window_set_policy (GTK_SCROLLED_WINDOW (ilscrolledwindow), GTK_POLICY_AUTOMATIC, GTK_POLICY_AUTOMATIC);
	else
		gtk_scrolled_window_set_policy (GTK_SCROLLED_WINDOW (ilscrolledwindow), GTK_POLICY_NEVER, GTK_POLICY_AUTOMATIC);
	gtk_scrolled_window_set_shadow_type (GTK_SCROLLED_WINDOW (ilscrolledwindow), GTK_SHADOW_IN);

	ilv->priv->treeview = GTK_TREE_VIEW (gtk_tree_view_new ());
	if (wide) {
		gtk_tree_view_set_fixed_height_mode (ilv->priv->treeview, FALSE);
		gtk_tree_view_set_grid_lines (ilv->priv->treeview, GTK_TREE_VIEW_GRID_LINES_HORIZONTAL);
	}
	gtk_container_add (GTK_CONTAINER (ilscrolledwindow), GTK_WIDGET (ilv->priv->treeview));
	gtk_widget_show (GTK_WIDGET (ilv->priv->treeview));
	gtk_widget_set_name (GTK_WIDGET (ilv->priv->treeview), "itemlist");

	item_list_view_set_tree_store (ilv, item_list_view_create_tree_store ());

	renderer = gtk_cell_renderer_pixbuf_new ();
	column = gtk_tree_view_column_new_with_attributes ("", renderer, "gicon", IS_STATEICON, NULL);
	g_object_set (renderer, "stock-size", wide?GTK_ICON_SIZE_LARGE_TOOLBAR:GTK_ICON_SIZE_SMALL_TOOLBAR, NULL);
	gtk_tree_view_append_column (ilv->priv->treeview, column);
	ilv->priv->stateColumn = column;
	gtk_tree_view_column_set_sort_column_id (column, IS_STATE);
	if (wide)
		gtk_tree_view_column_set_visible (column, FALSE);
	
<<<<<<< HEAD
=======
	renderer = gtk_cell_renderer_pixbuf_new ();
	column = gtk_tree_view_column_new_with_attributes ("", renderer, "gicon", IS_ENCICON, NULL);
	g_object_set (renderer, "stock-size", wide?GTK_ICON_SIZE_LARGE_TOOLBAR:GTK_ICON_SIZE_SMALL_TOOLBAR, NULL);
	gtk_tree_view_append_column (ilv->priv->treeview, column);
	ilv->priv->enclosureColumn = column;

	renderer = gtk_cell_renderer_text_new ();
	column = gtk_tree_view_column_new_with_attributes (_("Date"), renderer, 
		                                           "text", IS_TIME_STR,
	                                                   "weight", ITEMSTORE_WEIGHT,
							   NULL);
	gtk_tree_view_append_column (ilv->priv->treeview, column);
	gtk_tree_view_column_set_sort_column_id(column, IS_TIME);
	g_object_set (column, "resizable", TRUE, NULL);
	if (wide)
		gtk_tree_view_column_set_visible (column, FALSE);
>>>>>>> b199a9d8

	renderer = gtk_cell_renderer_pixbuf_new ();
	column = gtk_tree_view_column_new_with_attributes ("", renderer, "gicon", IS_FAVICON, NULL);
	g_object_set (renderer, "stock-size", wide?GTK_ICON_SIZE_DIALOG:GTK_ICON_SIZE_SMALL_TOOLBAR, NULL);

	gtk_tree_view_column_set_sort_column_id (column, IS_SOURCE);
	gtk_tree_view_append_column (ilv->priv->treeview, column);
	ilv->priv->faviconColumn = column;


	renderer = gtk_cell_renderer_text_new ();
	headline_column = gtk_tree_view_column_new_with_attributes (_("Headline"), renderer, 
	                                                   "markup", IS_LABEL,
							   "xalign", ITEMSTORE_ALIGN,
							   NULL);
	gtk_tree_view_column_set_expand (headline_column, TRUE);
	gtk_tree_view_append_column (ilv->priv->treeview, headline_column);
	g_object_set (headline_column, "resizable", TRUE, NULL);
	if (wide) {
		gtk_tree_view_column_set_sort_column_id (headline_column, IS_TIME);
		g_object_set (renderer, "wrap-mode", PANGO_WRAP_WORD, NULL);
		g_object_set (renderer, "wrap-width", 300, NULL);
	} else {
		gtk_tree_view_column_set_sort_column_id (headline_column, IS_LABEL);
		g_object_set (renderer, "ellipsize", PANGO_ELLIPSIZE_END, NULL);
		gtk_tree_view_column_add_attribute (headline_column, renderer, "weight", ITEMSTORE_WEIGHT);
	}

	renderer = gtk_cell_renderer_pixbuf_new ();
	column = gtk_tree_view_column_new_with_attributes ("", renderer, "gicon", IS_ENCICON, NULL);
	gtk_tree_view_append_column (ilv->priv->treeview, column);
	ilv->priv->enclosureColumn = column;

	renderer = gtk_cell_renderer_text_new ();
	column = gtk_tree_view_column_new_with_attributes (_("Date"), renderer,
		                                           "text", IS_TIME_STR,
	                                                   "weight", ITEMSTORE_WEIGHT,
							   NULL);
	gtk_tree_view_column_set_sizing(column, GTK_TREE_VIEW_COLUMN_GROW_ONLY);
	gtk_tree_view_append_column (ilv->priv->treeview, column);
	gtk_tree_view_column_set_sort_column_id(column, IS_TIME);
	if (wide) {
		gtk_tree_view_column_set_visible (column, FALSE);
		ilv->priv->wideView = TRUE;
	}


	/* And connect signals */
	g_signal_connect (G_OBJECT (ilv->priv->treeview), "button_press_event", G_CALLBACK (on_item_list_view_button_press_event), ilv);
	g_signal_connect (G_OBJECT (ilv->priv->treeview), "row_activated", G_CALLBACK (on_Itemlist_row_activated), ilv);
	g_signal_connect (G_OBJECT (ilv->priv->treeview), "key-press-event", G_CALLBACK (on_item_list_view_key_press_event), ilv);
	g_signal_connect (G_OBJECT (ilv->priv->treeview), "popup_menu", G_CALLBACK (on_item_list_view_popup_menu), ilv);

	if (!wide) {
		gtk_widget_set_has_tooltip (GTK_WIDGET (ilv->priv->treeview), TRUE);
		g_signal_connect (G_OBJECT (ilv->priv->treeview), "query-tooltip", G_CALLBACK (on_item_list_view_query_tooltip), headline_column);
	}
		  
	return ilv;
}

static void
item_list_view_add_item_to_tree_store (ItemListView *ilv, GtkTreeStore *itemstore, itemPtr item)
{
	gint		state = 0;
	nodePtr		node;
	GtkTreeIter	*iter;
	GtkTreeIter	old_iter;
	gboolean	exists;
		
	if (item->flagStatus)
		state += 2;
	if (!item->readStatus)
		state += 1;
		
	node = node_from_id (item->nodeId);
	if(!node)
		return;	/* comment items do cause this... maybe filtering them earlier would be a good idea... */
		
	exists = item_list_view_id_to_iter (ilv, item->id, &old_iter);
	iter = &old_iter;
	
	if (!exists) 
	{
		iter = g_new0 (GtkTreeIter, 1);
		gtk_tree_store_prepend (itemstore, iter, NULL);
		ilv->priv->item_ids = g_slist_append (ilv->priv->item_ids, GUINT_TO_POINTER (item->id));
	}

	gtk_tree_store_set (itemstore, iter,
		                       IS_TIME, (guint64)item->time,
		                       IS_NR, item->id,
				       IS_PARENT, node,
		                       IS_FAVICON, node_get_icon (node),
		                       IS_ENCICON, item->hasEnclosure?icon_get (ICON_ENCLOSURE):NULL,
				       IS_ENCLOSURE, item->hasEnclosure,
				       IS_SOURCE, node,
				       IS_STATE, state,
		                       -1);		                       
}

void 
item_list_view_add_item (ItemListView *ilv, itemPtr item)
{
	GtkTreeStore	*itemstore;

	if (ilv->priv->batch_mode) {
		/* either merge to new unattached GtkTreeStore */
		item_list_view_add_item_to_tree_store (ilv, ilv->priv->batch_itemstore, item);
	} else {
		/* or merge to visible item store */	
		itemstore = GTK_TREE_STORE (gtk_tree_view_get_model (ilv->priv->treeview));
		item_list_view_add_item_to_tree_store (ilv, itemstore, item);
	}
	
	item_list_view_update_item (ilv, item);
}

void
item_list_view_enable_favicon_column (ItemListView *ilv, gboolean enabled)
{
	gtk_tree_view_column_set_visible (ilv->priv->faviconColumn, enabled);

	// In wide view we want to save vertical space and hide the state column
	if (ilv->priv->wideView)
		gtk_tree_view_column_set_visible (ilv->priv->stateColumn, !enabled);
}

void
on_popup_launch_item_selected (void) 
{
	launch_item_selected (INTERNAL);
}

void
on_popup_launch_item_in_tab_selected (void) 
{
	launch_item_selected (TAB);
}

void
on_popup_launch_item_external_selected (void) 
{
	launch_item_selected (EXTERNAL);
}

/* menu callbacks */

void
on_toggle_item_flag (GtkMenuItem *menuitem, gpointer user_data) 
{
	itemPtr		item;

	item = itemlist_get_selected ();
	if (item) {
		itemlist_toggle_flag (item);
		item_unload (item);
	}
}

void 
on_popup_toggle_flag (void)
{
	on_toggle_item_flag (NULL, NULL);
}

void 
on_toggle_unread_status (GtkMenuItem *menuitem, gpointer user_data) 
{
	itemPtr		item;

	item = itemlist_get_selected ();
	if (item) {
		itemlist_toggle_read_status (item);
		item_unload (item);
	}
}

void
on_popup_toggle_read (void)
{
	on_toggle_unread_status (NULL, NULL);
}

void
on_remove_items_activate (GtkMenuItem *menuitem, gpointer user_data)
{
	nodePtr		node;
	
	node = feedlist_get_selected ();
	// FIXME: use node type capability check
	if (node && (IS_FEED (node) || IS_NEWSBIN (node)))
		itemlist_remove_all_items (node);
	else
		ui_show_error_box (_("You must select a feed to delete its items!"));
}

void
on_remove_item_activate (GtkMenuItem *menuitem, gpointer user_data)
{
	itemPtr		item;
	
	item = itemlist_get_selected ();
	if (item) {
		itemview_select_item (NULL);
		itemlist_remove_item (item);
	} else {
		liferea_shell_set_important_status_bar (_("No item has been selected"));
	}
}

void
on_popup_remove_selected (void)
{
	on_remove_item_activate (NULL, NULL);
}

void
item_list_view_select (ItemListView *ilv, itemPtr item)
{
	GtkTreeView		*treeview = ilv->priv->treeview;
	GtkTreeSelection	*selection;
	GtkTreeIter		iter;
	
	selection = gtk_tree_view_get_selection (treeview);
	
	if (item && item_list_view_id_to_iter(ilv, item->id, &iter)){
		GtkTreePath	*path = NULL;

		path = gtk_tree_model_get_path (gtk_tree_view_get_model (treeview), &iter);
		if (path) {
			gtk_tree_view_set_cursor (treeview, path, NULL, FALSE);
			gtk_tree_view_scroll_to_cell (treeview, path, NULL, FALSE, 0.0, 0.0);
			gtk_tree_path_free (path);
		}
	} else {
		if (item)
			g_warning ("item_list_view_select : attempt to select an item which is not present in the view.");
		gtk_tree_selection_unselect_all (selection);
	}
}

itemPtr
item_list_view_find_unread_item (ItemListView *ilv, gulong startId)
{
	GtkTreeIter		iter;
	GtkTreeModel		*model;
	gboolean		valid = TRUE;
	
	model = gtk_tree_view_get_model (ilv->priv->treeview);
	
	if (startId)
		valid = item_list_view_id_to_iter (ilv, startId, &iter);
	else
		valid = gtk_tree_model_get_iter_first (model, &iter);
	
	while (valid) {
		itemPtr	item = item_load (item_list_view_iter_to_id (ilv, &iter));
		if (item) {
			if (!item->readStatus)
				return item;
			item_unload (item);
		}
		valid = gtk_tree_model_iter_next (model, &iter);
	}

	return NULL;
}

void
on_next_unread_item_activate (GtkMenuItem *menuitem, gpointer user_data)
{
	itemlist_select_next_unread ();
}

void
on_popup_copy_URL_clipboard (void)
{
	itemPtr         item;

	item = itemlist_get_selected ();
	if (item) {
		gchar *link = item_make_link (item);

		gtk_clipboard_set_text (gtk_clipboard_get (GDK_SELECTION_PRIMARY), link, -1);
		gtk_clipboard_set_text (gtk_clipboard_get (GDK_SELECTION_CLIPBOARD), link, -1);

		g_free (link);
		item_unload (item);
	} else {
		liferea_shell_set_important_status_bar (_("No item has been selected"));
	}
}

void
on_popup_social_bm_item_selected (void)
{
	itemPtr item;

	item = itemlist_get_selected ();
	if (item) {
		social_add_bookmark (item);
		item_unload (item);
	}
	else
		liferea_shell_set_important_status_bar (_("No item has been selected"));
}<|MERGE_RESOLUTION|>--- conflicted
+++ resolved
@@ -690,7 +690,6 @@
 				   state or favicon column. We depend
 				   on the fact that those columns are all left 
 				   of the headline column !!! */
-<<<<<<< HEAD
 				if(gtk_tree_view_column_get_visible (ilv->priv->faviconColumn)){
 					if (event->x <= (gtk_tree_view_column_get_width (ilv->priv->stateColumn) +
 					                 gtk_tree_view_column_get_width (ilv->priv->faviconColumn))) {
@@ -703,14 +702,6 @@
 						itemlist_toggle_flag (item);
 						result = TRUE;
 					}
-=======
-				// FIXME: summing this up is incorrect for wide view!
-				if (event->x <= (gtk_tree_view_column_get_width (ilv->priv->stateColumn) +
-				                 gtk_tree_view_column_get_width (ilv->priv->enclosureColumn) +
-				                 gtk_tree_view_column_get_width (ilv->priv->faviconColumn))) {
-					itemlist_toggle_flag (item);
-					result = TRUE;
->>>>>>> b199a9d8
 				}
 				break;
 			case 2:
@@ -811,26 +802,6 @@
 	if (wide)
 		gtk_tree_view_column_set_visible (column, FALSE);
 	
-<<<<<<< HEAD
-=======
-	renderer = gtk_cell_renderer_pixbuf_new ();
-	column = gtk_tree_view_column_new_with_attributes ("", renderer, "gicon", IS_ENCICON, NULL);
-	g_object_set (renderer, "stock-size", wide?GTK_ICON_SIZE_LARGE_TOOLBAR:GTK_ICON_SIZE_SMALL_TOOLBAR, NULL);
-	gtk_tree_view_append_column (ilv->priv->treeview, column);
-	ilv->priv->enclosureColumn = column;
-
-	renderer = gtk_cell_renderer_text_new ();
-	column = gtk_tree_view_column_new_with_attributes (_("Date"), renderer, 
-		                                           "text", IS_TIME_STR,
-	                                                   "weight", ITEMSTORE_WEIGHT,
-							   NULL);
-	gtk_tree_view_append_column (ilv->priv->treeview, column);
-	gtk_tree_view_column_set_sort_column_id(column, IS_TIME);
-	g_object_set (column, "resizable", TRUE, NULL);
-	if (wide)
-		gtk_tree_view_column_set_visible (column, FALSE);
->>>>>>> b199a9d8
-
 	renderer = gtk_cell_renderer_pixbuf_new ();
 	column = gtk_tree_view_column_new_with_attributes ("", renderer, "gicon", IS_FAVICON, NULL);
 	g_object_set (renderer, "stock-size", wide?GTK_ICON_SIZE_DIALOG:GTK_ICON_SIZE_SMALL_TOOLBAR, NULL);
@@ -871,11 +842,8 @@
 	gtk_tree_view_column_set_sizing(column, GTK_TREE_VIEW_COLUMN_GROW_ONLY);
 	gtk_tree_view_append_column (ilv->priv->treeview, column);
 	gtk_tree_view_column_set_sort_column_id(column, IS_TIME);
-	if (wide) {
+	if (wide)
 		gtk_tree_view_column_set_visible (column, FALSE);
-		ilv->priv->wideView = TRUE;
-	}
-
 
 	/* And connect signals */
 	g_signal_connect (G_OBJECT (ilv->priv->treeview), "button_press_event", G_CALLBACK (on_item_list_view_button_press_event), ilv);
