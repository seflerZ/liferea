--- conflicted
+++ resolved
@@ -26,11 +26,7 @@
 
 #include "common.h"
 
-<<<<<<< HEAD
 static GIcon *icons[MAX_ICONS];	/**< list of icon assignments */
-=======
-static GdkPixbuf *icons[MAX_ICONS];	/*<< list of icon assignments */
->>>>>>> de709ecf
 
 static gchar *
 icon_find_pixmap_file (const gchar *filename)
