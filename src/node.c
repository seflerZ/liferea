/*
 * @file node.c  hierarchic feed list node handling
 *
 * Copyright (C) 2003-2018 Lars Windolf <lars.windolf@gmx.de>
 * Copyright (C) 2004-2006 Nathan J. Conrad <t98502@users.sourceforge.net>
 *
 * This program is free software; you can redistribute it and/or modify
 * it under the terms of the GNU General Public License as published by
 * the Free Software Foundation; either version 2 of the License, or
 * (at your option) any later version.
 *
 * This program is distributed in the hope that it will be useful,
 * but WITHOUT ANY WARRANTY; without even the implied warranty of
 * MERCHANTABILITY or FITNESS FOR A PARTICULAR PURPOSE.  See the
 * GNU General Public License for more details.
 *
 * You should have received a copy of the GNU General Public License
 * along with this program; if not, write to the Free Software
 * Foundation, Inc., 59 Temple Place, Suite 330, Boston, MA  02111-1307  USA
 */

#include <string.h>

#include "common.h"
#include "conf.h"
#include "db.h"
#include "debug.h"
#include "favicon.h"
#include "feedlist.h"
#include "itemlist.h"
#include "itemset.h"
#include "item_state.h"
#include "node.h"
#include "node_view.h"
#include "render.h"
#include "subscription_icon.h"
#include "update.h"
#include "vfolder.h"
#include "fl_sources/node_source.h"
#include "ui/feed_list_view.h"
#include "ui/liferea_shell.h"

static GHashTable *nodes = NULL;	/*<< node id -> node lookup table */

#define NODE_ID_LEN	7

nodePtr
node_is_used_id (const gchar *id)
{
	if (!id || !nodes)
		return NULL;

	return (nodePtr)g_hash_table_lookup (nodes, id);
}

gchar *
node_new_id (void)
{
	gchar *id;

	id = g_new0 (gchar, NODE_ID_LEN + 1);
	do {
		int i;
		for (i = 0; i < NODE_ID_LEN; i++)
			id[i] = (gchar)g_random_int_range ('a', 'z');
	} while (NULL != node_is_used_id (id));

	return id;
}

nodePtr
node_from_id (const gchar *id)
{
	nodePtr node;

	node = node_is_used_id (id);
	if (!node)
		debug1 (DEBUG_GUI, "Fatal: no node with id \"%s\" found!", id);

	return node;
}

nodePtr
node_new (nodeTypePtr type)
{
	nodePtr	node;
	gchar	*id;

	g_assert (NULL != type);

	node = g_new0 (struct node, 1);
	node->type = type;
	node->viewMode = NODE_VIEW_MODE_DEFAULT;
	node->sortColumn = NODE_VIEW_SORT_BY_TIME;
	node->sortReversed = TRUE;	/* default sorting is newest date at top */
	node->available = TRUE;

	id = node_new_id ();
	node_set_id (node, id);
	g_free (id);

	return node;
}

void
node_set_data (nodePtr node, gpointer data)
{
	g_assert (NULL == node->data);
	g_assert (NULL != node->type);

	node->data = data;
}

void
node_set_subscription (nodePtr node, subscriptionPtr subscription)
{
	g_assert (NULL == node->subscription);
	g_assert (NULL != node->type);

	node->subscription = subscription;
	subscription->node = node;

	/* Besides the favicon age we have no persistent
	   update state field, so everything else goes NULL */
	if (node->iconFile && !strstr(node->iconFile, "default.png")) {
		subscription->updateState->lastFaviconPoll.tv_sec = common_get_mod_time (node->iconFile);
		debug2 (DEBUG_UPDATE, "Setting last favicon poll time for %s to %lu", node->id, subscription->updateState->lastFaviconPoll.tv_sec);
	}
}

void
node_update_subscription (nodePtr node, gpointer user_data)
{
	if (node->source->root == node) {
		node_source_update (node);
		return;
	}

	if (node->subscription)
		subscription_update (node->subscription, GPOINTER_TO_UINT (user_data));

	node_foreach_child_data (node, node_update_subscription, user_data);
}

void
node_auto_update_subscription (nodePtr node)
{
	if (node->source->root == node) {
		node_source_auto_update (node);
		return;
	}

	if (node->subscription)
		subscription_auto_update (node->subscription);

	node_foreach_child (node, node_auto_update_subscription);
}

void
node_reset_update_counter (nodePtr node, GTimeVal *now)
{
	subscription_reset_update_counter (node->subscription, now);

	node_foreach_child_data (node, node_reset_update_counter, now);
}

gboolean
node_is_ancestor (nodePtr node1, nodePtr node2)
{
	nodePtr	tmp;

	tmp = node2->parent;
	while (tmp) {
		if (node1 == tmp)
			return TRUE;
		tmp = tmp->parent;
	}
	return FALSE;
}

void
node_free (nodePtr node)
{
	if (node->data && NODE_TYPE (node)->free)
		NODE_TYPE (node)->free (node);

	g_assert (NULL == node->children);

	g_hash_table_remove (nodes, node->id);

	update_job_cancel_by_owner (node);

	if (node->subscription)
		subscription_free (node->subscription);

	if (node->icon)
		g_object_unref (node->icon);
	g_free (node->iconFile);
	g_free (node->title);
	g_free (node->id);
	g_free (node);
}

static void
node_calc_counters (nodePtr node)
{
	/* Order is important! First update all children
	   so that hierarchical nodes (folders and feed
	   list sources) can determine their own unread
	   count as the sum of all childs afterwards */
	node_foreach_child (node, node_calc_counters);

	NODE_TYPE (node)->update_counters (node);
}

static void
node_update_parent_counters (nodePtr node)
{
	guint old;

	if (!node)
		return;

	old = node->unreadCount;

	NODE_TYPE (node)->update_counters (node);

	if (old != node->unreadCount) {
		feed_list_view_update_node (node->id);
		feedlist_new_items (0);	/* add 0 new items, as 'new-items' signal updates unread items also */
	}

	if (node->parent)
		node_update_parent_counters (node->parent);
}

void
node_update_counters (nodePtr node)
{
	guint oldUnreadCount = node->unreadCount;
	guint oldItemCount = node->itemCount;

	/* Update the node itself and its children */
	node_calc_counters (node);

	if ((oldUnreadCount != node->unreadCount) ||
	    (oldItemCount != node->itemCount))
		feed_list_view_update_node (node->id);

	/* Update the unread count of the parent nodes,
	   usually they just add all child unread counters */
	if (!IS_VFOLDER (node))
		node_update_parent_counters (node->parent);
}

void
node_update_favicon (nodePtr node)
{
	if (NODE_TYPE (node)->capabilities & NODE_CAPABILITY_UPDATE_FAVICON) {
		debug1 (DEBUG_UPDATE, "favicon of node %s needs to be updated...", node->title);
		subscription_icon_update (node->subscription);
	}

	/* Recursion */
	if (node->children)
		node_foreach_child (node, node_update_favicon);
}

itemSetPtr
node_get_itemset (nodePtr node)
{
	return NODE_TYPE (node)->load (node);
}

void
node_mark_all_read (nodePtr node)
{
	if (!node)
		return;

	if ((node->unreadCount > 0) || (IS_VFOLDER (node))) {
		itemset_mark_read (node);
		node->unreadCount = 0;
		node->needsUpdate = TRUE;
	}

	if (node->children)
		node_foreach_child (node, node_mark_all_read);
}

gchar *
node_render(nodePtr node)
{
	return NODE_TYPE (node)->render (node);
}

/* import callbacks and helper functions */

void
node_set_parent (nodePtr node, nodePtr parent, gint position)
{
	g_assert (NULL != parent);

	parent->children = g_slist_insert (parent->children, node, position);
	node->parent = parent;

	/* new nodes may be provided by another node source, if
	   not they are handled by the parents node source */
	if (!node->source)
		node->source = parent->source;
}

void
node_reparent (nodePtr node, nodePtr new_parent)
{
	nodePtr old_parent;

	g_assert (NULL != new_parent);
	g_assert (NULL != node);

	debug2 (DEBUG_GUI, "Reparenting node '%s' to a parent '%s'", node_get_title(node), node_get_title(new_parent));

	old_parent = node->parent;
	if (NULL != old_parent)
		old_parent->children = g_slist_remove (old_parent->children, node);

	new_parent->children = g_slist_insert (new_parent->children, node, -1);
	node->parent = new_parent;

	feed_list_view_remove_node (node);
	feed_list_view_add_node (node);
}

void
node_remove (nodePtr node)
{
	/* using itemlist_remove_all_items() ensures correct unread
	   and item counters for all parent folders and matching
	   search folders */
	itemlist_remove_all_items (node);

	NODE_TYPE (node)->remove (node);
}

static xmlDocPtr
node_to_xml (nodePtr node)
{
	xmlDocPtr	doc;
	xmlNodePtr	rootNode;
	gchar		*tmp;

	doc = xmlNewDoc("1.0");
	rootNode = xmlNewDocNode(doc, NULL, "node", NULL);
	xmlDocSetRootElement(doc, rootNode);

	xmlNewTextChild(rootNode, NULL, "title", node_get_title(node));

	tmp = g_strdup_printf("%u", node->unreadCount);
	xmlNewTextChild(rootNode, NULL, "unreadCount", tmp);
	g_free(tmp);

	tmp = g_strdup_printf("%u", g_slist_length(node->children));
	xmlNewTextChild(rootNode, NULL, "children", tmp);
	g_free(tmp);

	return doc;
}

gchar *
node_default_render (nodePtr node)
{
	gchar		*result;
	xmlDocPtr	doc;

	doc = node_to_xml (node);
	result = render_xml (doc, NODE_TYPE(node)->id, NULL);
	xmlFreeDoc (doc);

	return result;
}

/* helper functions to be used with node_foreach* */

void
node_save(nodePtr node)
{
	NODE_TYPE(node)->save(node);
}

/* node attributes encapsulation */

void
node_set_title (nodePtr node, const gchar *title)
{
	g_free (node->title);
	node->title = g_strstrip (g_strdelimit (g_strdup (title), "\r\n", ' '));
}

const gchar *
node_get_title (nodePtr node)
{
	return node->title;
}

void
node_load_icon (nodePtr node)
{
	/* Load pixbuf for all widget based rendering */
	if (node->icon)
		g_object_unref (node->icon);

	// FIXME: don't use constant size, but size corresponding to GTK icon
	// size used in wide view
	node->icon = favicon_load_from_cache (node->id, 128);
<<<<<<< HEAD

=======
	
>>>>>>> 56c54f25
	/* Create filename for HTML rendering */
	g_free (node->iconFile);

	if (node->icon)
		node->iconFile = common_create_cache_filename ("favicons", node->id, "png");
	else
		node->iconFile = g_build_filename (PACKAGE_DATA_DIR, PACKAGE, "pixmaps", "default.png", NULL);
}

/* determines the nodes favicon or default icon */
gpointer
node_get_icon (nodePtr node)
{
	if (!node->icon)
		return (gpointer) NODE_TYPE(node)->icon;

	return node->icon;
}

const gchar *
node_get_favicon_file (nodePtr node)
{
	return node->iconFile;
}

void
node_set_id (nodePtr node, const gchar *id)
{
	if (!nodes)
		nodes = g_hash_table_new(g_str_hash, g_str_equal);

	if (node->id) {
		g_hash_table_remove (nodes, node->id);
		g_free (node->id);
	}
	node->id = g_strdup (id);

	g_hash_table_insert (nodes, node->id, node);
}

const gchar *
node_get_id (nodePtr node)
{
	return node->id;
}

gboolean
node_set_sort_column (nodePtr node, nodeViewSortType sortColumn, gboolean reversed)
{
	if (node->sortColumn == sortColumn &&
	    node->sortReversed == reversed)
	    	return FALSE;

	node->sortColumn = sortColumn;
	node->sortReversed = reversed;

	return TRUE;
}

void
node_set_view_mode (nodePtr node, nodeViewType viewMode)
{
	gint	defaultViewMode;

	/* To allow users to select a default viewing mode for the layout
	   we need to store only exceptions from this mode, which is why
	   we compare the mode to be set with the default and if it's equal
	   we just set NODE_VIEW_MODE_DEFAULT.

	   This allows to not OPML export the viewMode attribute for nodes
	   the are in default viewing mode, which then allows to follow
	   a switch in the preference to a new default viewing mode.

	   This of course also means that the we use some state on each
	   changing of the view mode preference.
        */

	conf_get_int_value (DEFAULT_VIEW_MODE, &defaultViewMode);

	if (viewMode != (nodeViewType)defaultViewMode)
		node->viewMode = viewMode;
	else
		node->viewMode = NODE_VIEW_MODE_DEFAULT;
}

nodeViewType
node_get_view_mode (nodePtr node)
{
	gint	defaultViewMode;

	conf_get_int_value (DEFAULT_VIEW_MODE, &defaultViewMode);

	if (NODE_VIEW_MODE_DEFAULT == node->viewMode)
		return defaultViewMode;
	else
		return node->viewMode;
}

const gchar *
node_get_base_url(nodePtr node)
{
	const gchar 	*baseUrl = NULL;

	if (node->subscription) {
		baseUrl = subscription_get_homepage (node->subscription);
		if (!baseUrl)
			baseUrl = subscription_get_source (node->subscription);
	}


	/* prevent feed scraping commands to end up as base URI */
	if (!((baseUrl != NULL) &&
	      (baseUrl[0] != '|') &&
	      (strstr(baseUrl, "://") != NULL)))
	   	baseUrl = NULL;

	return baseUrl;
}

gboolean
node_can_add_child_feed (nodePtr node)
{
	g_assert (node->source->root);

	if (!(NODE_TYPE (node->source->root)->capabilities & NODE_CAPABILITY_ADD_CHILDS))
		return FALSE;

	return (NODE_SOURCE_TYPE (node)->capabilities & NODE_SOURCE_CAPABILITY_ADD_FEED);
}

gboolean
node_can_add_child_folder (nodePtr node)
{
	g_assert (node->source->root);

	if (!(NODE_TYPE (node->source->root)->capabilities & NODE_CAPABILITY_ADD_CHILDS))
		return FALSE;

	return (NODE_SOURCE_TYPE (node)->capabilities & NODE_SOURCE_CAPABILITY_ADD_FOLDER);
}

/* node children iterating interface */

void
node_foreach_child_full (nodePtr node, gpointer func, gint params, gpointer user_data)
{
	GSList		*children, *iter;

	g_assert (NULL != node);

	/* We need to copy because func might modify the list */
	iter = children = g_slist_copy (node->children);
	while (iter) {
		nodePtr childNode = (nodePtr)iter->data;

		/* Apply the method to the child */
		if (0 == params)
			((nodeActionFunc)func) (childNode);
		else
			((nodeActionDataFunc)func) (childNode, user_data);

		/* Never descend! */

		iter = g_slist_next (iter);
	}

	g_slist_free (children);
}<|MERGE_RESOLUTION|>--- conflicted
+++ resolved
@@ -412,11 +412,7 @@
 	// FIXME: don't use constant size, but size corresponding to GTK icon
 	// size used in wide view
 	node->icon = favicon_load_from_cache (node->id, 128);
-<<<<<<< HEAD
-
-=======
 	
->>>>>>> 56c54f25
 	/* Create filename for HTML rendering */
 	g_free (node->iconFile);
 
