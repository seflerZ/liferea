--- conflicted
+++ resolved
@@ -868,11 +868,7 @@
 	if (!atom10_nstable) {
 		atom10_nstable = g_hash_table_new (g_str_hash, g_str_equal);
 		ns_atom10_ns_uri_table = g_hash_table_new (g_str_hash, g_str_equal);
-<<<<<<< HEAD
-		
-=======
-
->>>>>>> 4e07f6c5
+
 		/* register name space handlers */
 		atom10_add_ns_handler (ns_dc_get_handler ());
   		atom10_add_ns_handler (ns_slash_get_handler ());
