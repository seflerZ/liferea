--- conflicted
+++ resolved
@@ -7,12 +7,9 @@
 	* Added slider and time display to media player plugin.
 	* Added Google Plus to social bookmarking options.
 	* Removing deprecated g_thread_init() call
-<<<<<<< HEAD
+	* Auto-enable plugins on migration
 	* Added missing -a option to manpage
 	* Updated manpage to reflect XDG path migration
-=======
-	* Auto-enable plugins on migration
->>>>>>> eceb95d9
 
 	Also planned for this release
 
