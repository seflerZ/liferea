To be released

	Version 1.13.3

	* Fixes XLST exception on mediarss feeds with description
	  (Lars Windolf)

	* Drop blogChannel namespace support
	  (Lars Windolf)

	* Support multi-feed discovery
	  (Lars Windolf)

	* Default to https:// instead of http:// when user doesn't
	  provide protocol on subscribing feed
	  (Lars Windolf)

	* Drop CDF channel legacy support
	  (Lars Windolf)

	* Drop Atom 0.2/0.3 (aka Pie) legacy support
	  (Lars Windolf)



2020-08-29   Lars Windolf <lars.windolf@gmx.de>

	Version 1.13.2

<<<<<<< HEAD
	* Dropping blogChannel RSS namespace support.
	  (Lars Windolf)

	* #828: Fix segfault after opening feed articles
	  (reported by chronoszc)
=======
	* #846, #864, #735: Fix main menu/toolbar not being translated
	  (reported by nesfla, Qik000, SingleMalt2104)

	* #854: Adding new search folder options to match
	  subscription source ULR and parent folder name.
	  (suggested by muhlinux)

	* #851: Add accessibility check to code tests
	  (Lars Windolf)

	* #851: Fix accessibility annotations for several combo boxes.
	  (Lars Windolf)

	* #850: Fix embedded youtube video bug.
	  (reported by sblondon)

	* #765: Embed YouTube videos from MediaRSS feeds
	  (Mikel Olasagasti)

 	* #749: Add Readability.js library (Apache 2.0 licensed)
	  and auto-apply Readability.js to all headlines
	  (Lars Windolf)

	* Drop unused glade/google_source.ui
	  (Lars Windolf)

	* Drop support of combined view mode, this is necessary
	  to add rich content support which relies on DOM
	  transformation and Readability.js
	  (Lars Windolf)

	* Drop ns_photo support, as it is rarely used and
	  allows us to get rid of XSLT extra handling
	  (Lars Windolf)

	* #747: Font improvements
	  (Azhar Mithani)

	* #250 Update some dialog labels
	  (GreenLunar)

	* #803: Fix legacy links to mailing list and IRC in
	  documentation.
	  (reported by Bill Dietrich)

	* Updated German translation
	  (Lars Windolf)

	* #861: Updated Spanish translation
	  (vosian)
>>>>>>> 4e07f6c5


2020-06-11   Lars Windolf <lars.windolf@gmx.de>

	Version 1.13.1

	* Fixes #840: OPML source subfolders not working
	  (fixed by Tomáš Janoušek)

	* #837: Removing GTimeVal references
	  (Tom Perez)

	* #827: Respect global update refresh interval for TheOldReader
	  (Matthew Horan)

	* #826: Fix save/restore position issues with tray icon
	  (Matthew Horan)

	* #822: Improve performance of item list loading
	  (Rich Coe)

	* Fixes #821: Skip current item when finding next unread item
	  (Tom Perez)

	* #815: Add support for subscribing to HTML5 websites
	  without RSS/Atom feeds by extracting article
	  titles,links and descriptions
	  (Lars Windolf)

	* #816: Increase size of stored favicons to 128x128px
	  to improve icon quality in 3-pane wide view. Also add
	  favicon URL discovery tests.

	* Fixes #821: Skip current selected unread item on
	  'next unread item'
	  (Tom Perez)

	* #800: Expose remove-item action for plugins
	  (mozbugbox)

	* Fixes #799: plugins/headerbar.py translations not active
	  (reported by Paul Gevers)

	* Fixes #783: Update IS_STATE when update item in itemlistview
	  (mozbugbox)

	* #752: Trayicon plugin has now a configuration option
	  to change the behaviour when closing Liferea.
	  (BurnhamG)

	* Fixes #693: Add trayicon plugin option to disable minimizing to tray
	  (BurnhamG)


2020-03-04   Lars Windolf <lars.windolf@gmx.de>

	Version 1.13.0

	* #764: Add MediaRSS support (e.g. Youtube feeds) to display
	  descriptions and thumbnails
	  (Mikel Olasagasti)
	* #773: Add WebKit Inspector menu option to HTML view when
	  run with --debug-html (by sillyslux)
	* #714: Replaces deprecated gtk_menu_popup
	  (Leiaz)
	* #705: New hotkey Ctrl-O to open enclosures
	  (Leiaz)
	* #680: Add xdg-email command to item list popup menu
	  (poetsmeniet)
	* Drop unused glade/google_source.ui
	* #699: Refactoring of duplicate check handlingg
	  (dymoksc)
	* #746: Fix accessibility fatals reported by gla11y
	  (reported by Paul Gevers)
	* Fixes #730: "Update all subscriptions at startup" overrides
	  "Don't update this feed automatically"
	  (Dymtro Kyrychuk, reported by Paul Wise)
	* Fixes #639: Right clicking on article no longer selects it
	  (Leiaz, reported by Bruce Guenter)

	* #737: Update of Italian translation
	  (madmurphy)
	* #745: URL fix for French example feeds
	  (sblondon)

	* Update inline docs on headline view modes


2019-12-04   Lars Windolf <lars.windolf@gmx.de>

	Version 1.12.6

	* #658: Add confirmation dialog when adding duplicate subscription
	  (dymoksc)

	* Fixes #689: When resuming from sleep feeds were being fetched
	  before Wifi cam up
	  (ghost)
	* Fixes #685: Headerbar plugin "Mark All Read" button is not
	  feed-specific
	  (Robbie Cooper)
	* Fixes #549: Scrollbars not always present in the headline area
	  (Leiaz)
	* Fixes #543: Next update overrides HTML5 enrichment
	  (Lars Windolf)
	* Fixes overly wide label in enclosure preferences dialog
	  (Lars Windolf)
	* Dropped unencrypted warning from auth dialog (not true anymore)
	  (Lars Windolf)

	* #692: Update of Czech translation
	  (RadimNo)
	* #688: Adding translatable tooltips for the headerbar plugin
	  (Robbie Cooper)


2018-09-07   Lars Windolf <lars.windolf@gmx.de>

	Version 1.12.5

	* #665: Webkit browser now supplies 'Liferea' component in user agent
	* #664: Added "Mark All As Read" button to headerbar plugin
	* #620: Added flatpak JSON
	  (glitsj16)
	* #579: Added item list column drag and drop reordering
	  (Yanko Kaneti)
	* #436, #662: Move from GnomeKeyring to libsecret
	  (bgermann)

	* Fixes #663: Correct instapaper sharing link
	  (Daniel Alexandersen)
	* Fixes #661: Update sharing links
	  (Daniel Alexandersen)
	* Fixes #271: Consistent over usage of CPU (trigger by "Next Unread" loop)
	  (reported by GreenLunar)

	* #472, #632: Dropping Inoreader support (API broke)


2018-07-23   Lars Windolf <lars.windolf@gmx.de>

	Version 1.12.4

	* Fixes #660: Added installable plugin to change accels
	  (Lars Windolf)
	* Fixes #654: Segfault on date out of range
	  (Leaiz)
	* Fixes #651: Fixes Free Music Archive link in default OPMLs
	  (reported by benjbrandall)
	* Fixes #649: Switch from persistent to session-only cookies
	  (Daniel Alexandersen)
	* Fixes #645, #646: unread count of vfolder
	  (Leaiz)
	* Fixes #637: Extra keywords in .desktop file (syndication; rss; atom)
	  (Daniel Alexandersen)
	* Fixes #557: Updating counters for remote sources
	  (Leiaz)

	* Updated cookie usage hint in FAQ


2018-05-02   Lars Windolf <lars.windolf@gmx.de>

	Version 1.12.3

	* #634: Added setting for custom download commands
	  (Leiaz)
	* #614: GTK Headerbar support via plugin
	  (Lars Windolf)
	* #608: Refactoring UI code to switch to GAction and GtkBuilder
	  Note: this implies not having icons in the main menu anymore
	  which were still there for all non-GNOME users (see #626).
	  (Leiaz)
	* #589: Item list view column order rework as a preparation for
	  possible real column drag&drop. Introduces a new DConf setting
	  for the column order.
	  (Yanko Kaneti)

	* Fixes #280: Mark read toolbar button always disabled for search folders
	  (Lars Windolf, reported by dvahalev)
	* Fixes #591: Please add a safety question when "marking all read"
	  (Leiaz, reported by Nudin)
	* Fixes #625: Avoid exception in trayicon.py
	  (Lars Windolf)
	* Fixes #627: GnomeKeyring plugin fails to activate when keyring doesn't exist
	  (Lars Windolf)
	* Fixes #630: Fix feed list selection after DnD
	  (Peter Zaitev)
	* Fixes #633: Big Memory leak in date code
	  (Leiaz)

	* Update of Turkish translation (emintufan)
	* Update of French translation (guilieb)


2018-03-07   Lars Windolf <lars.windolf@gmx.de>

	Version 1.12.2

	* Adding a plugin installer plugin that allows discovering
	  and automatically installing 3rd party plugins
	* #585: Drop language from user agent to increase privacy
	  (Daniel Aleksandersen)
	* #583: Add transmission-gtk and aria2 as download tool options
	  (Daniel Aleksandersen)
	* #495: New command line option --disable-plugins (-p) to start
	  with all plugins disabled.

	* Fixes #610: Liferea not showing up in GNOME Software
	  (Yanko Kaneti)
	* Fixes #604: Correctly print error message when failing
	  to unlock GNOME keyring
	  (ghost)
	* Fixes #602: CSS style for GTK link colors not used
	  (reported by pupyc)
	* Fixes #581: Redirect location updates and adds HTTP 308 (RFC 7538) support
	  (Daniel Aleksandersen)
	* Fixes #578: Unable to set unread items in bold
	  (Leiaz, reported by EverEve)

	* #612: Update of French translation
	  (Guillaume Bernard)
	* #596: Update of Swedish translation
	  (jony0008)
	* #594: Update of Polish default feed list
	  (wmyrda)
	* #584: Fixes broken OPML feed list entries
	  (Daniel Aleksandersen)
	* #584: Added Norwegian feed list
	  (Daniel Aleksandersen)
	* #577: Fixes newsbin doc typo
	  (Daniel Aleksandersen)


2017-12-27   Lars Windolf <lars.windolf@gmx.de>

	Version 1.12.1

	* Fixes #562: Lintian spelling errors
	  (reported by Paul Gevers)
	* Fixes #563: Appstream data has new format
	  (patch by Paul Gevers)
	* Fixes #572: Doesn't remember some sort orders
	  (reported by geplus)
	* Fixes #504: Fix assertions/crashes on changing view layouts
	  (Leiaz)
	* Fixes #573: Workaround to avoid GtkPaned shrinking
	  (Leiaz)

	* #566: Update of Italian translation (Gianvito Cavasoli)
	* #566: Update of Italian default feed list (Gianvito Cavasoli)
	* #514: Update of Indonesian translation (Samsul Ma'arif)
	* #514: Added Indonesian default feed list (Samsul Ma'arif)
	* Update of German translation


2017-11-30   Lars Windolf <lars.windolf@gmx.de>

	Version 1.12.0

	* Fixes unhiding from tray icon when activated via GApplication
	  (when starting Liferea a 2nd time)
	* #399: Reorder columns in 'Normal' email-like view
	  to have the date column always at the end
	  (Mikel Olasagasti)
	* #532: Add plugin to make unread feeds titles bold
	  (Yanko Kaneti)
	* Workaround for #503: Liferea deanonymize Tor
	  (Leiaz)
	* Fixes #450: #546 Resize both panes in normal and wide view
	  (Leiaz)
	* Fixes #538: toggle_visibility() does not make a minimized window
	  visible again
	  (reported by Balló György)
	* Fixes #522: Segfault when switching feed in combined view
	  (patch by jonmstone)
	* Fixes #419, #457: Handling of relative URLs in Atom parser
	  (Leiaz)
	* Added 'View Image' context menu option in HTML view
	* Dropped del.icio.us from social bookmarking options
	  as it is a read-only service now.
	* Redesign of the wide view mode: larger titles with small text teasers
	* Added optional AMP/HTML5 content enrichment feature


2017-03-26   Lars Windolf <lars.windolf@gmx.de>

	Version 1.12-rc3

	* Fixes #459: Fixes GtkDoc warnings
	  (Leiaz)
	* Fixes #415: Filter commands are not asynchronous
	  (Rich Coe)
	* Fixes #363: Missing space above internal browser address bar
	  (reported by nekohayo, patch by Mikel Olasagasti)
	* Fixes #208: All "Unread" search folder items marked read at once
	  (Leiaz)
	* Fixes #251: Liferea does not always use theme icons when it is launched
	  on system startup (reported by GreenLunar, fix by Leiaz)
	* Change headline column sorting in wide view to time sorted

	* Updated Finnish translation (Jorma Karvonen)
	* Updated Latvian translation (Rihards Prieditis)
	* Updated Albanian translation (Bensik Bleta)
	* Updated Hungarian translation (Balázs Úr)
	* Updated Brazlian translation (Rafael Ferreira)
	* Updated French translation (Guillaume Bernard)


2016-11-11   Lars Windolf <lars.windolf@gmx.de>

	Version 1.12-rc2

	* Change all g_warnings() to g_print() for remote source
	  to avoid "crashing" on errors.
	* Reorganized all UI definitions in separate files to simplify
	  GtkBuilder handling.
	* Github #425: Add GeoRSS info and map link in item header
	  (Mikel Olasagasti)
	* Github #407: Replacing deprecated elements in preferences
	  (Leiaz)
	* Github #396: Create LifereaApplication type
	  (Leiaz)
	* Github #434: Partial RFC3229+feed support for bandwidth savings
	  (Daniel Aleksandersen)

	* Fixes Github #208: gtk_tree_store_get_path: assertion
	  'iter->stamp == priv->stamp'
	  (reported by Mno-hime)
	* Fixes Github #403: Leftover OSM XSLT in item view
	  (reported by Paul Gevers)
	* Fixes Github #423: Internal browser shows files system on go-back
	  (Leiaz, reported by Paul Gevers)

	* Updated German translation
	* Github #441: Updated French translation
	  (Surfoo)


2016-09-20   Lars Windolf <lars.windolf@gmx.de>

	Version 1.12-rc1a

	* Fixing missing header files

2016-09-19   Lars Windolf <lars.windolf@gmx.de>

	Version 1.12-rc1

	* Github #348: Added support for downloading content that
	  cannot be displayed by HTML widget (e.g. PDFs)
	  (Leiaz)
	* Github #355: Migrate to Python3 libpeas loader
	  (patch by picsel2)
	* Github #311: Upgrade to WebKit2
	  (patch by Leiaz)
	* Github #292: Show new item count in tray icon
	  (patch by mozbugbox)
	* Github #297: Minimize to systray on window close
	  (patch by Hugo Arregui)
	* Github #325: Auto-fitting, translated license
	  (patches by GreenLunar and Adolfo Jayme-Barrientos)

	* Fixes Github #73: Problem with favicon update
	  (reported by asl97)
	* Fixes Github #177, #350: Tray icon not scaled properly
	  (patch by mozbugbox)
	* Removes GeoIP rendering via OSM to avoid exposing
	  users to remote JS library resources.
	  (reported by Paul Gevers)
	* Fixes Github #337: Case sensitive sorting
	  (reported by Pi03k)
	* Fixes Github #361: Show all enclosuers
	  (Leiaz)
	* Fixes Github #368: Segfault on liferea-feed-add
	  (Leiaz)
	* Fixes Github #382: Broken Auto-Detect/No Proxy setting
	  (Leiaz)
	* Fixes Github #383: Per feed don't use proxy setting is broken
	  (reported by Leiaz)

	* Github #309: Update of Japanese translation
	  (IWAI, Masaharu)
	* Github #329: Update of Hebrew translation
	  (GreenLunar)
	* Github #330: Update of Spanish translation
	  (Adolfo Jayme-Barrientos)
	* Update of Swedish translation
	  (Andreas Ronnquist)


2016-01-30   Lars Windolf <lars.windolf@gmx.de>

	Version 1.11.7

	* Github #287: Add support for media:group.
	  (patch by Leiaz)
	* Github #287: Fixes issues with media:content.
	  (patch by Leiaz)
	* Fixes Github #283: Bad .desktop categories definition
	  (reported by Wuzzy2)
	* Fixes Github #279: Fixes rules no visible in searchdialog
	  (patch by Leiaz)
	* Fixes Github #278: No "Download" tab in Tools/Preferences
	  (docs error, reported by Anders Jonsson)
	* Fixes Github #83: Segfault when sorting feeds in folder
	  (patch by Leiaz)
	* Fixes French translation
	  (patch by polo2ro)
	* Github #300: Updated manpage
	  (patch by GreenLunar)


2015-10-12   Lars Windolf <lars.windolf@gmx.de>

	Version 1.11.6

	* Added "Do Not Track" support (enabled per default)
	* Github #193: Added x-scheme-handler/feed to desktop file
	  (suggested by GreenLunar)
	* Github #209: Add image icons to plugins
	  (by GreenLunar)
	* Github #210: Enable tests for parsing RFC822 dates with 2 digit year
	  (patch by arunanbala)
	* Fixes Github #78: Shaky text in feed list
	  (reported by GreenLunar)
	* Fixes Github #195: Out-dated documentation on enclose download
	  (reported by brian-in-crawford)
	* Fixes Github #198: Traceback on popup notifications
	  (reported by GreenLunar)
	* Fixes Github #216: Untranslatable strings
	  (reported by GreenLunar)
	* Fixes Github #256: PyGIWarnings on loading plugins
	  (patch by glitjs16)


2015-06-19   Lars Windolf <lars.windolf@gmx.de>

	Version 1.11.5

	* Github #178: Implementing full screen mode for videos
	  (mozbugbox)
	* Fixes Github #32: Prevent erroneous "Mark all as read"
	  (reported by Mno-hime)
	* Improves Github #36, #113: UI lock up during refresh
	  (suggested by mozbugbox)
	* Fixes Github #180: Removing item from (v)folder marks all read
	  (reported by GreenLunar)
	* Fixes Github #140, #158: Vertical pane placement is forgotten.
	  (patch by foresto)
	* Fixes Github #182: Missing config.h include in date.c
	  (reported by Paul Gevers)

	* Update of Russian translation (bboa)


2015-04-14   Lars Windolf <lars.windolf@gmx.de>

	Version 1.11.4

	* Fixes Github #154: Crashes while starting (corrupt icon)
	  (reported by jcamposz)
	* Github #149: Fixes a random crash on startup
	  (patch by mozbugbox)
	* Fixes Github #79: RTL ordering of Back/Forward icons
	  (reported by GreenLunar)
	* Fixes Github #30: Segfault after updating from 1.8 to 1.10
	  (reported by vakuum)
	* Fixes Github #87: URL resolving wrong if base tag involved
	  (reported by DanMan, fixed by mozbugbox)
	* Fixes all defects reported by Coverity scan
	* Simplied external browser handling. Now Liferea only supports
	  the gtk_show_uri() launch mechanism for the system default browser
	  and a user specified browser command.

	* Update of Albanian translation (Besnik Bleta)
	* Update of Hebrew translation (Genghis Khan)
	* Update of Spanish translation (Juan Campos Zambrana)
	* Fixes typo in Italian translation


2015-02-11   Lars Windolf <lars.windolf@gmx.de>

	Version 1.11.3

	* Fixes Github #134: Broken default news feed.
	  (reported by pvdl)
	* Fixes Github #133: Subscribe into TheOldReader categories
	* Fixes Github #122: Crashes at launch, "segmentation fault"
	  (reported by geoffm)
	* Fixes some memory leaks
	  (patch by Rich Coe)
	* Fixes Github #145: Incorrect method triggered for 'Launch External'
	  (patch by mozbugbox)
	* Fixes Github #48: Window stays hidden on next start after Ctrl+W
	  (reported by Jeff Fortin)
	* Expose LifereaHtmlView to GObject Introspection
	  (patch by mozbugbox)
	* Improves Google Reader API error handling
	* Now using HTTPS only when accessing TheOldReader
	* Added LifereaNodeSourceActivatable interface to allow plugins
	  implementing new node source types.
	* Downgrade enclosure drop warning from Glib warning to debug trace.


2015-01-06   Lars Windolf <lars.windolf@gmx.de>

	Version 1.11.2

	* Fixes Github #132: Broken documentation link
	  (reported by kallus)
	* Fixes Github #121: Wrapping issue in folder display
	  (reported by Jeff Forting)
	* Fixes Github #114: Avoid termination on UTF-8 validation error
	* Fixes Github #90: Libnotify plugin not working
	  (reported by asl97)
	* Fixes Github #86: Support HTTP content negotiation
	  (suggested by DanMan)
	* Black-list some categories used by Google Reader clones
	  that should not be visible.
	* Allowing browser history to go back to previously
	  shown headline when browsing inside the item view.
	* Dropping offline option as this is duplicated with
	  desktop environment in GNOME/network manager.
	* Fixes Github #100: Problems with dark Adwaita theme in GTK 3.14
	  (reported by majutsushi)
	* Fixes for preferences dialog width.
	  (patch by Jeff Fortin)

	* Update of Arabic translation (Khaled Hosny)


2014-08-31   Lars Windolf <lars.windolf@gmx.de>

	Version 1.11.1

	* Fixes Github #81: Inability to add subscriptions
	  (reported by GreenLunar)
	* Fixes Javascript links not opening in new browser tabs

	* Updated Hebrew translation (Genghis Khan)
	* Fixes Github #88: Minor DE translation mistake (moraxy)


2014-08-12   Lars Windolf <lars.windolf@gmx.de>

	Version 1.11.0

	* Added experimental InoReader support
	* Added experimental Reedah support

	* Fixes SF #1123: Mistakenly claims "TinyTinyRSS source is not self-updating"
	  (reported by Dominik Grafenhoher)
	* Fixes SF #1119: Crash on font resize at startup.
	  (reported by David Smith)
	* Fixes #1056, #1089, #1098: Honor preferences when opening links
	  (patch by Daniel Seither)
	* Fixes #1117: Selecting last unread item in reduced feed list jumps to next feed
	  (reported by Bruce Guenter)
	* Fixes missing "Via" metadata type
	  (patch by Rich Coe)
	* Fixes incorrect new count reset handling in item_state.c and
	  some of the node source implementations.
	* Fixes SF #1096: missing installation of liferea.convert file
	  (reported by stqn)
	* Fixes SF #1135: liferea-add-feed doesn't process feed:https//
	  (patch by Kevin Walke)
	* Fixes SF #1137, #1142: startup race with LifereaHtmlView
	  (reported by Yanko Kaneti)
	* Fixes Github #13: Parsing errors not visible with dark themes
	  (reported by Steve Kelly)
	* Fixes Github #29: Do not use bold text for feeds/folders with unread items
	  in the leftmost treeview (repored by Jeff Fortin)
	* Fixes SF #1141: Liferea does not update feeds with TinyTinyRSS
	  (reported by Dominik Grafenhofer, denk_mal, Fabian Henze)
	* Fixes SF #1150: subscription prop/source: not all fields and
	  buttons visible (reported by David Smith)
	* Fixes Github #26: RTL comments appear incorrectly
	  (reported by yaconf)
	* Fixes Github #27: Images do not autosize to fit the available space
	  (reported by Jeff Fortin)
	* Fixes Github #34: Add TinyTinyRSS Enclosure Support
	  (reported by Adrixan)
	* Fixes Github #43: "Any of the following" search condition doesn't work
	  (reported by Jeff Fortin)
	* Fixes Github #49: Some dialogs scrolling areas do not request enough height
	  (reported by Jeff Fortin)
	* Fixes Github #53: Doesn't automatically update feed name and favicon
	  for new feed (reported by asl97)
	* Patch SF #224: Update to new libxml2 buffer API
	  (Simon Kagedal Reimer)
	* Patch SF #209: Avoid copying list in itemset_merge_items
	  (kaloyan)
	* Make Liferea use ETags and send If-None-Match
	  (patch by Chris Siebenmann)
	* Support NOCONFIGURE for RPM builds
	  (Charles A Edwards)

	* Rename README to README.md
	* Removing libindicate support (to be added as plugin maybe)
	* Removing libnotify support (to be added as plugin maybe)
	* Removing build in tray icon support
	* Added tray icon plugin
	* Added category/folder support for TheOldReader
	* Added folder auto-removal for TinyTinyRSS & TheOldReader

	* Updated README on plugin contribution
	* Updated Arabic translation (Khaled Hosny)


2013-10-08   Lars Windolf <lars.windolf@gmx.de>

	Version 1.10.3

	* Asking for credentials again if TinyTinyRSS login fails
	* Asking for TinyTinyRSS credentials only 3 times
	* Checking wether TinyTinyRSS base URL is lost
	* Added warning on TinyTinyRSS login when source is not self-updating
	* "--debug-net --debug-verbose" now traces POST data
	* Patch #230 Add GNOME AppData XML (Mikel Olasagasti)

	* Updated Italian translation (Gianvito Cavasoli)
	* Updated Italian localized feed list (Gianvito Cavasoli)


2013-09-05   Lars Windolf <lars.windolf@gmx.de>

	Version 1.10.2

	* Patch SF #222: Make media player seekable
	  (Simon Kågedal Reimer)
	* Fixes SF #1102: Spelling error in man page
	  (David Smith)
	* Fixes SF #1104: liferea.desktop missing keywords
	  (David Smith)
	* Fixes SF #1105: Start Minimized to Tray Does Not Work
	  (reported by bitlord)
	* Fixes SF #1114: Crashes opening browser on item without link via popup
	  (reported by Rich Coe, David Smith)
	* Improved handling of broken Atom author information.
	  (Lars Windolf)
	* Removed dead Google Reader code to avoid doing requests to Google.
	  Replaced with dummy source that even allows normal feed updates.
	  (Lars Windolf)
	* Added hint to FAQ on how to workaround broken Flash support
	  (Lars Windolf)
	* Dumping feedlist.opml with indentation for readability.
	  (suggested by Christoph Temmel and Simon Kågedal Reimer)


2013-07-28   Lars Windolf <lars.windolf@gmx.de>

	Version 1.10.1a

	* Fixes SF #1102: Liferea does not show a window
	  (reported by genodeftest)

2013-07-28   Lars Windolf <lars.windolf@gmx.de>

	Version 1.10.1

	* Fixes SF #1059: Liferea crashes with system proxy enabled
	  (reported by genodeftest)
	* Fixes SF #1095: Theme color detection bug / white fonts.
	  (reported by David Smith and others)
	* Fixes SF #1097: Default feed refresh interval cannot be set to 0
	  (reported by stqn)
	* Fixes SF #1100: --debug-gui crashes with segmentation fault
	  (reported by genodeftest)
	* Fixes SF #1101: Outdated manpage
	  (reported by genodeftest)
	* Patch SF #225: Make media player work with GStreamer 1.0
	  (Simon Kågedal Reimer)
	* Patch SF #226: Add trailing semi-colon to MimeType so that the desktop
	  file validates (Yanko Kaneti)
	* Patch SF #227: Remove letfover square bracket configure.ac
	  (Yanko Kaneti)
	* Patch SF #228: Add net.sf.liferea.gschema.xml to AC_CONFIG_FILES
	  (Yanko Kaneti)


2013-07-10   Lars Windolf <lars.windolf@gmx.de>

	Version 1.10.0

	* Added experimental sync support for TheOldReader
	  (Lars Windolf)
	* Removed 'Update' link in comments display as it is pretty useless
	  (Lars Windolf)
	* Removed 'No Comments' display as it is rather useless
	  (Lars Windolf)
	* Prevent re-rendering item display on setting item flagged
	  (Lars Windolf)
	* Changed unread number rendering to be right bound and non-ellipsized
	  (Lars Windolf)
	* Fixes g_strstr_len assertions caused by search folder item matching
	  (Rich Coe)
	* Updated documentation to reflect Google Reader, TheOldReader changes
	  (Lars Windolf)
	* Removed welcome text, restoring last feed/item selection instead
	  (Lars Windolf)
	* autogen.sh now reports errors on missing autoconf or intltool
	  (suggested by Scott Kostyshak)
	* Correctly check for gobject-introspection build dependency
	  (suggested by Scott Kostyshak)

	* Updated Basque translation (Mikel Olasagasti Uranga)
	* Updated Danish translation (Joe Hansen)
	* Updated Dutch translation (Erwin Poeze)
	* Updated Finnish translation (Jorma Karvonen)
	* Updated Russian translation (Leonid Selivanov)
	* Updated Ukrainian translation (Yuri Chornoivan)
	* Updated Vietnamese translation (Trần Ngọc Quân)
	* Updated German translation (Lars Windolf)


2013-05-22   Lars Windolf <lars.windolf@gmx.de>

	Version 1.10-RC4

	* Added an option to convert Google Reader subscriptions
	  to local feeds (Lars Windolf)
	* Fixes SF #1080: segfault opening attachment due to incorrect g_free()
	  (reported by Adam Nielsen)
	* Fixes SF #1075: GLib warnings of "string != NULL" assertion failure
	  (reported by Simon Kågedal Reimer)
	* Fixes missing shading in 2-pane mode rendering
	  (reported by Zoho Vignochi)
	* Fixes search folders including comment items
	  (reported by David Willmore)


2013-05-22   Lars Windolf <lars.windolf@gmx.de>

	Version 1.10-RC3

	* Fixes SF #1069: broken rendering in tt-rss feeds
	  (patch by Simon Kågedal Reimer)
	* Merged SF #219: View *.xml files along with *.opml files in file chooser
	  (patch by Simon Kågedal Reimer)
	* Merged SF #233: Show feed name in item view when in merged views.
	  (patch by Simon Kågedal Reimer)
	* Merged SF #193: Use GtkInfoBar for note in preferences window
	  (patch by Fred Morcos)
	* Require intltool >= 0.40.4 (Adrian Bunk)

	* Updated Catalan translation (Gil Forcada)
	* Updated Danish translation (Joe Hansen)
	* Updated Polish translation (Piotr Sokół)


2013-05-12   Lars Windolf <lars.windolf@gmx.de>

	Version 1.10-RC2

	* Extended user agent by "AppleWebKit (KHTML, like Gecko)"
	  to solve incorrect mobile redirect with zdf.de
	* Added social bookmarking support for Mister Wong
	* Added social bookmarking support for Google Bookmarks
	* Update of German FAQ
	* Update of English FAQ
	* Added MimeType to .desktop file (Craig Barnes)
	* Fixes SF #1063: Can't open preferences twice
	  (Emilio Pozuelo Monfort, reported by David Smith)
	* Fixes SF #1040: In feed entries, spaces are replaced with "+"
	  (reported by Emmanuel Seyman)
	* Fixes SF #1051: Issues in RTL GUI of Liferea
	  (reported by phixy)
	* Fixes SF #1038, #1074: Updates ttrss feeds over and over
	  (reported by many users)
	* Fix several memory leaks (Emilio Pozuelo Monfort)
	* Require glib >= 2.28 for GApplication (Adrian Bunk)
	* Use the GTK+ 3 version, not wrongly the GTK+ 2 version,
	  of the libindicate GTK+ bindings (Adrian Bunk)
	* Updated the default feedlists (Adrian Bunk)
	* Removed support for libnotify < 0.7 (Adrian Bunk)

	* Added Vietnamese translation (Trần Ngọc Quân)
	* Updated Albanian translation (Besnik Bleta)
	* Updated Asturian translation (Iñigo Varela)
	* Updated Basque translation (Mikel Olasagasti Uranga)
	* Updated Danish translation (Joe Hansen)
	* Updated Finnish translation (Jorma Karvonen)
	* Updated German translation (Christian Stadelmann)
	* Updated Hungarian translation (Gabor Kelemen)
	* Updated Japanese translation (Takeshi Hamasaki)
	* Updated Latvian translation (Rihards Priedītis)
	* Updated Ukrainian translation (Yuri Chornoivan)


2013-01-30  Lars Windolf <lars.windolf@gmx.de>

	Version 1.10-RC1

	Please note that due to the SourceForge upgrade bug ticket numbering
	did change. This might be confusing... Old numbers are 7 figures,
	newer ones only 4!

	* Patch SF #3407290: Migrate to GSettings
	  (by Mikel Olasagasti)
	* Patch SF #3579177: Change .desktop category to News;Feed;
	  (by Stanislav Brabec)
	* Fix for Debian #668197: x-www-browser preference not working
	  (David Smith)
	* Added slider and time display to media player plugin.
	* Added Google Plus to social bookmarking options.
	* Removing deprecated g_thread_init() call
	* Auto-enable plugins on migration
	* Added missing -a option to manpage
	* Updated manpage to reflect XDG path migration
	* Changing GSettings path from /apps/liferea to /org/gnome/liferea
	* Changes default download thread concurrency from 2 to 3
	* Fixes regression about using the GNOME default font
	* Improves all item/link launching menus to consistently provide
	  three options: Tab, Browser and External Browser
	* Fixes SF #1037: Incorrect notifications for Google Reader
	  (patch by David Smith)
	* Fixes SF #1048: Removed all feedvalidator.org references from FAQ
	  and XSLT as it was reported to host malware.
	  (reported by bkat)
	* Fixes SF #1041: Some GPLv2 license headers were outdated
	  (reported by Emmanuel Seyman)
	* Fixes SF #1044: tt-rss API changed (we now support only 1.6 API)
	  (patch by Sebastian Noel)
	* Fixes assertion when creating new tt-rss subscriptions
	* Fixes XHTML errors caused by extra <body> tags returned by tt-rss
	* Fixes missing item list update when browsing item URLs in Liferea


2012-10-28  Lars Windolf <lars.windolf@gmx.de>

	Version 1.9.7

	* Added new preference for default viewing mode.
	* Changing toolbar button order to prevent accidental clicks on
	  "Mark All Read" when clicking on more frequent buttons like
	  "Next Unread".
	* Added Google Chrome as a browser choice to preferences.
	* Roughly reordered browser choices after browser market share.
	* Removed shading behaviour for unread items in combined view
	  as it doesn't match GTK theming well
	* Removed auto-hide Javascript menu from combined view to simplify
	  rendering in 3-pane modes.
	* Fixes items not removed from search folder count when feed is removed.
	* Fixes search folder rebuilding (do not include comment items).
	* Fixes SELECT offset handling when rebuilding search folders.
	* Now gives feedback when rebuilding search folders in feed list.

	* Update of German translation


2012-10-09  Lars Windolf <lars.windolf@gmx.de>

	Version 1.9.6

	* Removed "pass URL" check box from MIME type dialog.
	* Removed "Save In" entry from "Download" tab in preferences.
	* Removed "curl" choice in download tool preferences.
	* Removed "wget" choice in download tool preferences.
	* Added "steadyflow" choice in download tool preferences.
	* Patch SF #3569056: Use symbolic close buttons and spacing on tabs like gedit
	  (Sebastian Keller)

	* Fixes reloading item when browsing the web inside the item view.
	* Fixes preferences dialog not opening up a second time.
	* Fixes padding/alignments in preferences dialog.
	* Fixes SF #1418701: Remote server pounded into dirt on auto-download
	  (reported by anonymous)
	* Fixes SF #3567827: Double border around webview
	  (reported by borschty)
	* Fixes SF #3572660: crash in google_source_remove_node
	  (reported by Yanko Kaneti)
	* Prevents adding folders/search folders/newsbins to Google Reader
	* Prevents sorting subscriptions in Google Reader

	* Updated Polish translation (Wojciech Myrda)


2012-09-14  Lars Windolf <lars.windolf@gmx.de>

	Version 1.9.5

	* GIR dependencies are now mandatory
	* Migration to XDG directory layout in $HOME
	* Migrate from X session manager to GtkApplication
	* Raising GTK dependency to 3.4 for GtkApplication
	* Storing last window state in GConf now instead in the session command
	* Added Instapaper.com to social bookmarking sites (SF #3564393)
	  (patch by prurigro)
	* Use hint label for manual browser command preference (SF #3129429)
	  (patch by Fred Morcos)

	* Fixes comments_deinit() never being called
	* Fixes search folder counter update on feed removal
	* Fixes SF #3567715: Crash on network online status changes
	  (patch by Yanko Kaneti)


2012-08-24  Lars Windolf <lars.windolf@gmx.de>

	Version 1.9.4

	* Changes (c) name "Lars Lindner" -> "Lars Windolf" due to marriage
	* Removed compilation support for GTK2
	* Added GIR plugin system with libpeas
	* Added GnomeKeyring plugin that stores password in a keyring
	  instead of in the exported OPML.
	* Added simple media player plugin to play audio and video enclosures.
	* Only present enclosures of audio and video MIME type
	* Raise libindicate minimum dependency to 0.6
	* Patch SF #3515882: Also support libindicate 0.7 (Chow Loong Jin)
	* Dropping SIGSEGV signal handler to allow distro crash report tools to
	  work (as found in Ubuntu)
	* Ensure node ids are in DB node relation on startup.
	* Adding AM_PROG_AR to configure.ac to work with automake 1.12
	* Moved tab close button from the URL bar to the right of the tab label.
	* Smarter browser toolbar: appears now also in the item view when
	  browsing external content.

	* Don't ask for Google Reader authentication more than three times
	  with auto-update to avoid annoying the user.
	* Fixes SF Trac #10: Crash on empty search folders within folders
	  (reported by phyxi)
	* Fixes SF Trac #19: Auto-load-link doesn't work with feeds with comments
	  (reported by wonk0)
	* Fixes SF #2855990: Crash when dragging Google Reader feeds outside
	  Google Reader. This is now prevented.
	  (reported by algnod)
	* Fixes SF #3515880: missing include when compiling with libindicate
	  (patch by Chow Loong Jin)
	* Fixes search folders being invisible in reduced mode.
	* Fixes ever growing temporary DB files.
	  (patch by Sven Hartge)
	* Fixes visibility of enclosure list view for Ubuntu.
	* Fixes crashes on enclosure list context menu.
	* Fixes SF #3557513: Fixes crash on empty links in auto-load-link mode.
	  (patch by msquared84)
	* Fixes unknown metadata types reported in trace when loading Google
	  Reader subscriptions from DB.


2012-03-30  Lars Windolf <lars.windolf@gmx.de>

	Version 1.9.3

	* Added a new item history feature that allows navigating
	  through recently viewed items.
	* Added new "Fullscreen" toggle menu option.
	* For GTK+3: request dark theme variant for better contrast
	  between GUI and content. (Jeff Fortin)
	* Change schema defaults for folder display. Now unread
	  items are loaded per-default when clicking a folder.
	* Patch SF #3473743: GTK2 dependency has to be 2.24 (bento)
	* Improve DB item counting statements.
	  (patch by Regis Floret)
	* Change OpenStreetMap rendering from osmarender to mapnik.
	  (patch by Mikel Olasagasti)
	* Patch SF #3127016: Automatic scrollbars on enclosure actions view
	  (patch by Fred Morcos)

	* SF Trac #7: Removing icon from "Cancel All" in update dialog
	  so that .gtkrc "gtk-button-images=0" does have correct effect.
	  (reported by phixy)
	* Fixes SF #3480238: crashes when double clicking find
	  (reported by joeserneem)
	* Fixes Debian #660602: Item pane may be reset during feed update
	  (reported by Ben Hutchings)
	* Reimplemented search folder rule for item with enclosures.
	* Reimplemented search folder rule for item categories.
	* Reimplemented feed title matching rule for search folders.
	  (patch by John Levon)

	* Updated Catalan translation (Gil Forcada)


2012-03-23  Lars Windolf <lars.windolf@gmx.de>

	Version 1.9.2

	* Fixes another migration issue left from 1.9.1
	* Increasing sqlite3 dependency to 3.7+ for WAL journaling.
	* Removed sqliteasync code in favour of WAL journaling.
	  This significantly improves performance for ext4.
	* Added indices for parent_item_id and parent_node_id
	  to avoid slow item removal. (suggested by Paulo Anes)


2012-03-18  Lars Windolf <lars.windolf@gmx.de>

	Version 1.9.1

	* Disabled migration to ~/.liferea_1.9
	* Revert ISO 8601 parsing using Glib due to Debian #653196
	  This fixes SF #3465106 (reported by Vincent Lefevre)
	* Fixes SF #3477582: welcome screen not using theme colors.
	  (reported by stqn)
	* Do not update DB node and subscription info on startup
	  for performance reasons.
	* Perform VACCUM only when page fragmentation ratio < 10%.
	  (suggested by adriatic)
	* Removed tooltip on the "Next Unread Item" button to avoid
	  having it flashing each time it is clicked when skimming
	  through items.


2011-12-23  Lars Windolf <lars.windolf@gmx.de>

	Version 1.9.0

	* Add configure switch to compile against GTK2 or GTK3.
	  (Emilio Pozuelo Monfort, Adrian Bunk)
	* Raise dependencies and updated code to compile against GTK3.
	  (Emilio Pozuelo Monfort, Adrian Bunk)
	* Fixes proxy preference not affecting the HTML widget.
	  (reported by Chris Siebenmann)
	* Fixes SF #3363481: Feeds fail to update properly when entries ordered
	  "wrong" (patch by Robert Trace)
	* Fixes writing subscriptions into DB when importing from OPML
	  (reported by Dennis Nezic)


2011-12-10  Lars Windolf <lars.windolf@gmx.de>

	Version 1.8.0

	* Fixes SF #3441643: Deleting a feed also removes items copied to
	  news bins (reported by Jan Larres)

	* Updated French translation (Vincent Lefevre)
	* Added Hungarian default feed list (Gabor Kelemen)
	* Removed broken feeds from all default feed lists.
	  (suggested by Gabor Kelemen)


2011-11-16  Lars Windolf <lars.windolf@gmx.de>

	Version 1.8 RC2

	* Fixes Basque feed list. (Mikel Olasagasti)
	* Added user template CSS that helps users
	  changing the CSS definitions and is installed
	  into the cache directory per default.
	  (suggested by Jeff Fortin)
	* Fixes SF #3349330: Segfault when dropping
	  folders into Google Reader subscription.
	  (reported by no|disc)
	* Fixes SF #3046762: DB contains old comment items
	  of deleted feed entries.
	  (reported by FuturePilot)

	* Added Latvian translation. (Rihards Priedītis, Rūdolfs Mazurs)
	* Added Lithuanian translation. (Mindaugas Baranauskas)
	* Updated Basque translation. (Mikel Olasagasti Uranga)
	* Updated Chinese/Simplified translation. (Aron Xu)
	* Updated Dutch translation. (Erwin Poeze)
	* Updated Hungarian translation. (Gabor Kelemen)
	* Updated Russian translation. (Leonid Selivanov)
	* Updated Swedish translation. (Daniel Nylander)
	* Updated Ukrainian translation. (Yuri Chornoivan)


2011-09-14   Lars Windolf <lars.windolf@gmx.de>

	Version 1.8 RC1

	* Migrate cache directory to ~/.liferea_1.8
	* Merges SF #3367900: Fixes memory allocation issues.
	  (patch by doomkopf)
	* Merges new default feedlist for European Portuguese
	  (provided by Bruno Miguel)
	* Fixes SF #3398789: Keeps marking read items as unread.
	  (reported by naoliv)
	* Updated manual page


2011-06-21   Lars Windolf <lars.windolf@gmx.de>

	Version 1.7.6 (Unstable)

	* Fixes SF #3102116: MIME type definitions not saved.
	  (reported by Alexander Gnodtke)
	* Merges SF #3273050: Added diggio bookmarking option.
	  (patch by Daniel Noffsinger)
	* Merges SF #3273213: Open Social bookmarking in tab.
	  (patch by Daniel Noffsinger)
	* Allow reordering browser tabs.
	* Support popup menu key in feed/item/enclosure tree view.
	* Raise tt-rss dependency to 1.5
	  (patch by Paulo Schreiner)
	* Update tt-rss subscriptions when source node is updated.
	  (patch by Paulo Schreiner)
	* Fixes 2 way item state sync for tt-rss subscriptions.
	  (patch by Paulo Schreiner)
	* Fixes SF #3162756: HTML view doesn't use configured font.
	  (reported by nomnex)
	* Add X-GNOME-FullName to desktop file.
	  (Maia Kozheva)
	* Added optional libindicate support.
	  (Maia Kozheva)
	* Added partial Google Reader label support: Labels are
	  now sync'ed as folders from Google into Liferea.
	  (patch by Peter Oliver and Sergey Snitsaruk)
	* Fixes accidental drag&drop in HTML view.

	* Updated Polish translation (Myrda Wojciech)


2011-04-14   Lars Windolf <lars.windolf@gmx.de>

	Version 1.7.5 (Unstable)

	* Some more GTK+ GSEAL work. (Emilio Pozuelo Monfort)
	* Make "Disable Javascript" and "Enable plugins" preferences
	  have an effect without having to restart Liferea.
	  (Emilio Pozuelo Monfort)
	* Fix NetworkManager support. (Emilio Pozuelo Monfort)
	* Code cleanups. (Fabian Keil)
	* Fixes SF #2883678: Shorter notification messages (Ted Gould)
	* Fixes SF #2965158: Enclosures URLs with spaces do not work.
	  (reported by Michael Novak)
	* Replace the deprecated GTK_WIDGET_TYPE with G_OBJECT_TYPE.
	  (Adrian Bunk)
	* Fixes SF #2981879: Unknown metadata type itemTitle
	  (reported by stk1)
	* Removing red title bar for flagged headlines. This is to
	  avoid suggesting an error situation.
	  (suggested by Felipe Ignacio Canas Sabat)
	* Rewrite of the search folder code. We do not use SQlite
	  views for rule based matching anymore.
	  (Lars Windolf)
	* Added identi.ca bookmarking support. (Adrian Bunk)
	* Added copy text selection to clipboard option.
	  (patch by Ricardo Cruz)
	* Fixes SF #2994622: Atom author URIs not markup escaped.
	  (reported by Ricardo Cruz)
	* Fixes SF #2829961: spaces are no urlencoded on copy link
	  (reported by Winston Weinert)
	* Fixes SF #2901447: comma in link prevents launching browser
	  (reported by Rafal Ochmanski)
	* Fixes SF #3002400: <wbr> tags makes text invisible
	  (patch by Sergey Snitsaruk)
	* Improve the UI responsiveness by using sqlite3async.
	  (patch by Wictor Lund)
	* Improved localization handling of filenames. (Adrian Bunk)
	* Added new DBUS method to trigger a global feed updated.
	  (patch by Matthew Bauer)
	* Removing feed update state from DB and simplifying
	  startup feed update options.
	  (Lars Windolf)
	* Fixes SF #3019939, Debian #586926: Broken Google Reader
	  authentication. (Arnold Noronha)
	* Don't ship autogen.sh in release tarballs. (Adrian Bunk)
	* Added --debug-vfolder option. (Lars Windolf)
	* Added feature to sort feeds in a folder alphabetically.
	  (Lars Windolf)
	* Require WebKitGTK+ >= 1.2.2 to avoid bugs in older versions.
	  (Adrian Bunk)
	* Better error messages when essential files are missing under
	  /usr/share/liferea. (Adrian Bunk)
	* Fixes a crash with feeds with relative item links and empty
	  channel link. (Adrian Bunk)
	* Fixes SF #3039421: Useless trailing spaces in litereals.
	  (reported by Joe Hansen)
	* Adapt on_tab_switched() to GTK+ API change. (Adrian Bunk)
	* Fixes SF #3067801: crash in enclosure handling
	  (patch by Peter Oliver)
	* Fixes SF #3060658: Save As Enclosure doesn't set directory.
	  (Lars Windolf)
	* Added "Copy Link/Image Location" to HTML view
	  (Lars Windolf)
	* Added "Save Link/Image As" to HTML view
	  (Lars Windolf)
	* Fixes Debian #593415: Seems to misidentify MIME type
	  of some podcast enclosures (reported by Celejar)
	* Removed the obsolete Bloglines support. (Adrian Bunk)
	* Also print the stacktrace when debugging is not enabled.
	  (Adrian Bunk)
	* Removed the outdated .spec file. (Adrian Bunk)
	* Merged patch SF #3089150: Bidi support (Yaron Sheffer)
	* Fixes second search not clearing item list. (Lars Windolf)
	* Fixes SF #3019444 and #2978831: incorrect handling
	  of HTTP 301 (patch by Solomon Peachy)
	* Added support for the new libnotify API.
	  (Emilio Pozuelo Monfort)
	* Fixes Debian #600638: Wrong number of unread items in mouse
	  over tray icon with zh_TW locale. (Adrian Bunk)
	* Port from dbus-glib to GDBus. (Emilio Pozuelo Monfort)
	* Port from libnm-glib and dbus-glib to direct DBus calls using
	  GDBus. This way we always build the NetworkManager support,
	  and it's only used if it's running on the user's system.
	  (Emilio Pozuelo Monfort)
	* Removed bookmarking support for the dead Backflip.
	  (Adrian Bunk, reported by Kenneth Lakin)
        * SF #3127001: Fix Toolbar Settings label wrong xalign in preferences dialog
          (patch by Fred Morcos)
	* SF #3177676: Cannot handle gzipped HTTP responses.
	  (patch by hyperair)
	* SF #3132354: Show tooltip when column to small to show text
	  (patch by Ricardo Cruz)
	* SF #3203121: Add support for NM 0.9 (patch by Dan Williams)
	* SF #3019505: Fixed drag and drop in the feed list.
	  (Emilio Pozuelo Monfort)
	* Fixes Debian #538250: Revert item_set_description() to the
	  1.4 code since the HTML detection created too many false
	  negatives. (Adrian Bunk, reported by Wouter Verhelst)

	* Added Asturian translation. (Marquinos)
	* Added Danish translation. (Joe Hansen)
	* Added Galician translation. (Anxo Outeiral)
	* Added Hebrew translation. (Yaron Sheffer)
	* Added Ukrainian translation. (Yuri Chornoivan)
	* Updated Albanian translation. (Besnik Bleta)
	* Updated Arabic translation. (Khaled Hosny)
	* Updated Chinese/Simplified translation. (Aron Xu)
	* Updated German translation. (Lars Windolf)
	* Updated Italian translation. (Gianvito Cavasoli)
	* Updated Russian translation. (Leonid Selivanov)
	* Updated Slovak translation. (Pavol Klacansk)


2010-02-16   Adrian Bunk <bunk@users.sourceforge.net>

	Version 1.7.4 (Unstable)

	* Merged patch that fixes LP #238958: always present window
	  on current workspace if tray icon is clicked.
	  (patch by Fabien Tassin and Sasa Bodiroza)
	* Cleanup of default stylesheet. Removed used styles. (Lars Windolf)
	* Permanently removed LUA scripting support. (Lars Windolf)
	* Added more default feeds to be not so open source specific.
	  (Lars Windolf)
	* Require libsoup >= 2.28.2 to avoid bugs in older versions.
	  (Adrian Bunk)

	* Updated Spanish translation. (Rodrigo Gallardo)


2010-01-24   Lars Windolf <lars.windolf@gmx.de>

	Version 1.7.3 (Unstable)

	* Added patch SF #2883678: Support for notification append
	  (patch by Ted Gould)
	* Implemented folder re-expansion when switching from
	  reduced feed list mode back to full hierarchic mode.
	  (Lars Windolf)
	* Updated proxy settings are now forwarded to the internal
	  renderer again. (Lars Windolf)
	* Fixes SF #2872001: Allowing compilation against
	  NetworkManager 0.8 which decided to force 100000 packages
	  out there to support both "libnm-glib" and "libnm_glib".
	  (reported by Michal Nowak)
	* Fixes an RSS 1.1 parsing bug that caused items not to
	  be parsed at all (reported by Roberto Guido)
	* Fixes SF #2883971: proxy authentication doesn't work
	  (reported by Louis White and others)
	* Improves handling of feeds with relative item links.
	  (patch by Rafael Kitover)
	* Fixes SF #2928927: Remember sort column when sorting by
	  item state (patch by Andy Kittner)
	* Readded workaround for zoom setting of zero (which
	  prevents zooming). (patch by Rafael Kitover)
	* Use gtk_show_uri() instead of relying on "gnome-open".
	  (Lars Windolf)
	* Using g_time_val_from_iso8601 instead of propietary
	  solution we had. (Lars Windolf)
	* Simplified pixmaps resolving as we used only one source
	  directory anyway. (Lars Windolf)

	* Updated Catalan translation. (Gil Forcada)


2009-11-19  Adrian Bunk <bunk@users.sourceforge.net>

	Version 1.7.2 (Unstable)

	* Fixes SF #2827075: Migrate from libglade to GtkBuilder.
	  (Hubert Figuiere and Emilio Pozuelo Monfort)
	* Fixes SF #2831121: Require WebKitGTK+ >= 1.1.11 since
	  older versions crash frequently when built with gcc 4.4.
	  (Adrian Bunk)
	* Go back to using libtool for getting a proper rpath with
	  libraries in unusual locations found through pkg-config.
	  (Adrian Bunk, reported by Leon Nardella)
	* Fixes SF #2831007: Opening enclosures by URL fails intermitantly
	  (Lars Windolf, reported by Eric Drechsel)
	* Fixes a unique node id check that could have caused duplicate
	  node ids. (Lars Windolf)
	* Removes the GConf option for a user defined date format.
	  (Lars Windolf)
	* We do not update comment feeds returning HTTP 410 anymore.
	  (Lars Windolf)
	* Fixes SF #2897668: Crash when adding Bloglines subscriptions.
	  (Lars Windolf)
	* Fixes a crash when deleting items.
	  (Lars Windolf)
	* Fixes SF #2823526: Increase the width of the left column
	  in the Script Manager.
	  (Adrian Bunk, reported by Pavol Klačanský)
	* Fixes Debian #539857: Hide link cosmos for items that don't have
	  a valid url, instead of displaying it and crashing when clicked.
	  (Emilio Pozuelo Monfort, reported by Nelson A. de Oliveira)
	* Use silent automake rules. (Adrian Bunk)
	* Patch #2843340: Fixes handling of duplicate ids in OPML files.
	  (Ruper Swarbrick)
	* Added a timeout for downloads. (Arnold Noronha)
	* Fixes SF #2861203: Crash when creating new search folder.
	  (reported by Andreas Kern and larslj)
	* Fixes SF #2873588: Error in welcome message.
	  (reported by adiroiban)
	* Use soup_message_disable_feature() to disable proxy and
	  cookies when needed, instead of creating multiple SoupSessions,
	  one for each use case. Require libsoup >= 2.28.0 for it.
	  (Emilio Pozuelo Monfort)
	* Stop accessing GTK+ structures directly, use accessors instead
	  in preparation for GTK+ 3.0. Require gtk+ >= 2.18.0 for it.
	  (Emilio Pozuelo Monfort)
	* Simplified DB schema to avoid costly cleanup. (Lars Windolf)
	* Patch SF #2894307: Fixes <tab> key cycling in items list.
	  (Simon Lipp)
	* Put the next selected item on top when scrolling in the
	  item list during Next-Unread. (patch by JustFillBug)

	* Updated Dutch translation. (Erwin Poeze)
	* Updated French translation. (Vincent Lefevre)
	* Updated Hungarian translation. (Gabor Kelemen)
	* Updated Romanian translation. (Adi Roiban)
	* Updated Slovak translation. (Pavol Klacansk)


2009-08-10  Adrian Bunk <bunk@users.sourceforge.net>

	Version 1.7.1 (Unstable)

	* Re-fix item being unselected when opening preferences for
	  the first time, or when (un)hiding read items from folders.
	  (Emilio Pozuelo Monfort)
	* Fixes a crash when adding subscriptions that needs feed
	  auto discovery. (Arnold Noronha)
	* Add a --add-feed option that adds a new subscription. It
	  can also be used while Liferea is running, and it will add
	  the feed to the running process. (Emilio Pozuelo Monfort)
	* Let liferea-add-feed work when there is no DBus support
	  by using --add-feed. (Emilio Pozuelo Monfort)
	* Changed the update queue logic which previously restricted
	  the number of updates to 1 per 500ms under peak loads.
	  (Arnold Noronha)
	* Removed a not-useful-enough interface to save/load
	  GoogleSource edits to disk across Liferea sessions.
	  (Arnold Noronha)
	* Link directly with libgthread-2.0 and libICE,
	  fixes linking with gold. (Adrian Bunk)
	* Re-add grayflag.png since it is actually used.
	  (Adrian Bunk, reported by Maik Zumstrull)
	* Let notification.h be shipped in tarballs.
	  (Emilio Pozuelo Monfort, reported by George Sherwood)
	* Don't ship Google and Bloglines icons, download them as with
	  any other subscription instead. (Emilio Pozuelo Monfort)
	* Fix advanced new subscription dialog to set the filter
	  filechooser bar insensitive if the filter checkbox is unset.
	  Also make the feed properties dialog not completely hide the
	  filter filechooser, only set it insensitive if the filter
	  checkbox is unset. (Emilio Pozuelo Monfort)

[truncated]<|MERGE_RESOLUTION|>--- conflicted
+++ resolved
@@ -27,13 +27,6 @@
 
 	Version 1.13.2
 
-<<<<<<< HEAD
-	* Dropping blogChannel RSS namespace support.
-	  (Lars Windolf)
-
-	* #828: Fix segfault after opening feed articles
-	  (reported by chronoszc)
-=======
 	* #846, #864, #735: Fix main menu/toolbar not being translated
 	  (reported by nesfla, Qik000, SingleMalt2104)
 
@@ -84,7 +77,6 @@
 
 	* #861: Updated Spanish translation
 	  (vosian)
->>>>>>> 4e07f6c5
 
 
 2020-06-11   Lars Windolf <lars.windolf@gmx.de>
