--- conflicted
+++ resolved
@@ -17,6 +17,22 @@
 	* #752: Trayicon plugin has now a configuration option
 	  to change the behaviour when closing Liferea.
 	  (BurnhamG)
+    
+ 	* Add Readability.js library (Apache 2.0 licensed)
+	  and auto-apply Readability.js to all headlines
+	  (Lars Windolf)
+
+	* Drop unused glade/google_source.ui
+	  (Lars Windolf)
+
+	* Drop support of combined view mode, this is necessary
+	  to add rich content support which relies on DOM
+	  transformation and Readability.js
+	  (Lars Windolf)
+
+	* Drop ns_photo support, as it is rarely used and
+	  allows us to get rid of XSLT extra handling
+	  (Lars Windolf)
 
 	* Fixes #821: Skip current selected unread item on
 	  'next unread item'
@@ -29,23 +45,6 @@
 
 	Version 1.13.0
 
-<<<<<<< HEAD
-	* Add Readability.js library (Apache 2.0 licensed)
-	  and auto-apply Readability.js to all headlines
-	  (Lars Windolf)
-
-	* Drop unused glade/google_source.ui
-	  (Lars Windolf)
-
-	* Drop support of combined view mode, this is necessary
-	  to add rich content support which relies on DOM
-	  transformation and Readability.js
-	  (Lars Windolf)
-
-	* Drop ns_photo support, as it is rarely used and
-	  allows us to get rid of XSLT extra handling
-	  (Lars Windolf)
-=======
 	* #764: Add MediaRSS support (e.g. Youtube feeds) to display
 	  descriptions and thumbnails
 	  (Mikel Olasagasti)
@@ -60,8 +59,7 @@
 
 	* Drop unused glade/google_source.ui
 	* #699: Refactoring of duplicate check handlingg
-	  (dymoksc)
->>>>>>> de4aed58
+	  (dymoks
 
 	* #746: Fix accessibility fatals reported by gla11y
 	  (reported by Paul Gevers)
